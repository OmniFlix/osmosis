use cosmwasm_std::{Addr, Timestamp};
use schemars::JsonSchema;
use serde::{Deserialize, Serialize};
use std::cmp;

use cw_storage_plus::{Item, Map};

use crate::msg::QuotaMsg;

pub const RESET_TIME_DAILY: u64 = 60 * 60 * 24;
pub const RESET_TIME_WEEKLY: u64 = 60 * 60 * 24 * 7;
pub const RESET_TIME_MONTHLY: u64 = 60 * 60 * 24 * 30;

#[derive(Debug, Clone)]
pub enum FlowType {
    In,
    Out,
}

/// A Flow represents the transfer of value through an IBC channel during a
/// time window.
///
/// It tracks inflows (transfers into osmosis) and outflows (transfers out of
/// osmosis).
///
/// The period_end represents the last point in time that for which this Flow is
/// tracking the value transfer.
<<<<<<< HEAD
#[derive(Serialize, Deserialize, Clone, Debug, PartialEq, Eq, JsonSchema, Copy)]
=======
/// TODO: Document that time windows are not rolling windows, but instead discrete repeating windows.
/// This is a design decision chosen for gas reasons.
#[derive(Serialize, Deserialize, Clone, Debug, PartialEq, JsonSchema, Copy)]
>>>>>>> 1f237e8f
pub struct Flow {
    // Q: Do we have edge case issues with inflow/outflow being u128, e.g. what if a token has super high precision.
    pub inflow: u128,
    pub outflow: u128,
    pub period_end: Timestamp,
}

impl Flow {
    pub fn new(
        inflow: impl Into<u128>,
        outflow: impl Into<u128>,
        now: Timestamp,
        duration: u64,
    ) -> Self {
        Self {
            inflow: inflow.into(),
            outflow: outflow.into(),
            period_end: now.plus_seconds(duration),
        }
    }

    /// The balance of a flow is how much absolute value has moved through the
    /// channel before period_end.
    pub fn balance(&self) -> u128 {
        self.inflow.abs_diff(self.outflow)
    }

    /// If now is greater than the period_end, the Flow is considered expired.
    pub fn is_expired(&self, now: Timestamp) -> bool {
        self.period_end < now
    }

    // Mutating methods

    /// Expire resets the Flow to start tracking the value transfer from the
    /// moment this method is called.
    pub fn expire(&mut self, now: Timestamp, duration: u64) {
        self.inflow = 0;
        self.outflow = 0;
        self.period_end = now.plus_seconds(duration);
    }

    /// Updates the current flow with a transfer of value.
    pub fn add_flow(&mut self, direction: FlowType, value: u128) {
        match direction {
            FlowType::In => self.inflow = self.inflow.saturating_add(value),
            FlowType::Out => self.outflow = self.outflow.saturating_add(value),
        }
    }
}

/// A Quota is the percentage of the channel's total value that can be
/// transfered through the channel in a given period of time (duration)
///
/// Percentages can be different for send and recv
///
/// The name of the quota is expected to be a human-readable representation of
/// the duration (i.e.: "weekly", "daily", "every-six-months", ...)
#[derive(Serialize, Deserialize, Clone, Debug, PartialEq, Eq, JsonSchema)]
pub struct Quota {
    pub name: String,
    pub max_percentage_send: u32,
    pub max_percentage_recv: u32,
    pub duration: u64,
}

impl Quota {
    /// Calculates the max capacity (absolute value in the same unit as
    /// total_value) in a given direction based on the total value of the
    /// channel.
    pub fn capacity_at(&self, total_value: &u128, direction: &FlowType) -> u128 {
        let max_percentage = match direction {
            FlowType::In => self.max_percentage_recv,
            FlowType::Out => self.max_percentage_send,
        };
        total_value * (max_percentage as u128) / 100_u128
    }
}

impl From<&QuotaMsg> for Quota {
    fn from(msg: &QuotaMsg) -> Self {
        let send_recv = (
            cmp::min(msg.send_recv.0, 100),
            cmp::min(msg.send_recv.1, 100),
        );
        Quota {
            name: msg.name.clone(),
            max_percentage_send: send_recv.0,
            max_percentage_recv: send_recv.1,
            duration: msg.duration,
        }
    }
}

<<<<<<< HEAD
#[derive(Serialize, Deserialize, Clone, Debug, PartialEq, Eq, JsonSchema)]
=======
// TODO: Add docs that this is the main tracker, we should be setting multiple of these per contract
// Q: Should we rename to "ChannelRateLimiter", and rename flow to "FlowTracker"?
#[derive(Serialize, Deserialize, Clone, Debug, PartialEq, JsonSchema)]
>>>>>>> 1f237e8f
pub struct ChannelFlow {
    pub quota: Quota,
    pub flow: Flow,
}

/// Only this address can manage the contract. This will likely be the
/// governance module, but could be set to something else if needed
pub const GOVMODULE: Item<Addr> = Item::new("gov_module");
/// Only this address can execute transfers. This will likely be the
/// IBC transfer module, but could be set to something else if needed
pub const IBCMODULE: Item<Addr> = Item::new("ibc_module");

/// CHANNEL_FLOWS is the main state for this contract. It maps an IBC channel_id
/// to a vector of ChannelFlows. The ChannelFlow struct contains the information
/// about how much value has moved through the channel during the currently
/// active time period (channel_flow.flow) and what percentage of the channel's
/// value we are allowing to flow through that channel in a specific duration (quota)
///
/// For simplicity, the map keys (ibc channel) refers to the "host" channel on the
/// osmosis side. This means that on PacketSend it will refer to the source
/// channel while on PacketRecv it refers to the destination channel.
///
/// It is the responsibility of the go module to pass the appropriate channel
/// when sending the messages
pub const CHANNEL_FLOWS: Map<&str, Vec<ChannelFlow>> = Map::new("flow");

#[cfg(test)]
mod tests {
    use super::*;

    #[test]
    fn flow() {
        let epoch = Timestamp::from_seconds(0);
        let mut flow = Flow::new(0_u32, 0_u32, epoch, RESET_TIME_WEEKLY);

        assert!(!flow.is_expired(epoch));
        assert!(!flow.is_expired(epoch.plus_seconds(RESET_TIME_DAILY)));
        assert!(!flow.is_expired(epoch.plus_seconds(RESET_TIME_WEEKLY)));
        assert!(flow.is_expired(epoch.plus_seconds(RESET_TIME_WEEKLY).plus_nanos(1)));

        assert_eq!(flow.balance(), 0_u128);
        flow.add_flow(FlowType::In, 5);
        assert_eq!(flow.balance(), 5_u128);
        flow.add_flow(FlowType::Out, 2);
        assert_eq!(flow.balance(), 3_u128);
        // Adding flow doesn't affect expiration
        assert!(!flow.is_expired(epoch.plus_seconds(RESET_TIME_DAILY)));

        flow.expire(epoch.plus_seconds(RESET_TIME_WEEKLY), RESET_TIME_WEEKLY);
        assert_eq!(flow.balance(), 0_u128);
        assert_eq!(flow.inflow, 0_u128);
        assert_eq!(flow.outflow, 0_u128);
        assert_eq!(flow.period_end, epoch.plus_seconds(RESET_TIME_WEEKLY * 2));

        // Expiration has moved
        assert!(!flow.is_expired(epoch.plus_seconds(RESET_TIME_WEEKLY).plus_nanos(1)));
        assert!(!flow.is_expired(epoch.plus_seconds(RESET_TIME_WEEKLY * 2)));
        assert!(flow.is_expired(epoch.plus_seconds(RESET_TIME_WEEKLY * 2).plus_nanos(1)));
    }
}<|MERGE_RESOLUTION|>--- conflicted
+++ resolved
@@ -25,13 +25,9 @@
 ///
 /// The period_end represents the last point in time that for which this Flow is
 /// tracking the value transfer.
-<<<<<<< HEAD
-#[derive(Serialize, Deserialize, Clone, Debug, PartialEq, Eq, JsonSchema, Copy)]
-=======
 /// TODO: Document that time windows are not rolling windows, but instead discrete repeating windows.
 /// This is a design decision chosen for gas reasons.
-#[derive(Serialize, Deserialize, Clone, Debug, PartialEq, JsonSchema, Copy)]
->>>>>>> 1f237e8f
+#[derive(Serialize, Deserialize, Clone, Debug, PartialEq, Eq, JsonSchema, Copy)]
 pub struct Flow {
     // Q: Do we have edge case issues with inflow/outflow being u128, e.g. what if a token has super high precision.
     pub inflow: u128,
@@ -126,13 +122,9 @@
     }
 }
 
-<<<<<<< HEAD
-#[derive(Serialize, Deserialize, Clone, Debug, PartialEq, Eq, JsonSchema)]
-=======
 // TODO: Add docs that this is the main tracker, we should be setting multiple of these per contract
 // Q: Should we rename to "ChannelRateLimiter", and rename flow to "FlowTracker"?
-#[derive(Serialize, Deserialize, Clone, Debug, PartialEq, JsonSchema)]
->>>>>>> 1f237e8f
+#[derive(Serialize, Deserialize, Clone, Debug, PartialEq, Eq, JsonSchema)]
 pub struct ChannelFlow {
     pub quota: Quota,
     pub flow: Flow,
