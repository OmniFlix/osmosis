--- conflicted
+++ resolved
@@ -11,7 +11,6 @@
 // TODO: configure recordHistoryKeepPeriod via parameter.
 const recordHistoryKeepPeriod = 48 * time.Hour
 
-<<<<<<< HEAD
 func NewTwapRecord(k types.AmmInterface, ctx sdk.Context, poolId uint64, denom0, denom1 string) (types.TwapRecord, error) {
 	denom0, denom1, err := types.LexicographicalOrderDenoms(denom0, denom1)
 	if err != nil {
@@ -32,9 +31,7 @@
 	}, nil
 }
 
-=======
 // afterCreatePool creates new twap records of all the unique pairs of denoms within a pool.
->>>>>>> c1fc1f89
 func (k Keeper) afterCreatePool(ctx sdk.Context, poolId uint64) error {
 	denoms, err := k.ammkeeper.GetPoolDenoms(ctx, poolId)
 	denomPairs0, denomPairs1 := types.GetAllUniqueDenomPairs(denoms)
