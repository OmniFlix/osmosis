--- conflicted
+++ resolved
@@ -4,7 +4,7 @@
 	"fmt"
 	"math/rand"
 	"testing"
-	"time"
+	time "time"
 
 	sdk "github.com/cosmos/cosmos-sdk/types"
 	"github.com/stretchr/testify/require"
@@ -439,7 +439,6 @@
 	}
 }
 
-<<<<<<< HEAD
 func TestGetPoolAssetsByDenom(t *testing.T) {
 	testCases := []struct {
 		name                      string
@@ -1103,22 +1102,6 @@
 	}
 }
 
-func assertExpectedSharesErrRatio(t *testing.T, expectedShares, actualShares sdk.Int) {
-	const allowedErrRatio = "0.0000001"
-
-	allowedErrRatioDec, err := sdk.NewDecFromStr(allowedErrRatio)
-	require.NoError(t, err)
-
-	errTolerance := osmoutils.ErrTolerance{
-		MultiplicativeTolerance: allowedErrRatioDec,
-	}
-
-	require.Equal(
-		t,
-		0,
-		errTolerance.Compare(expectedShares, actualShares),
-		fmt.Sprintf("expectedShares: %d, actualShares: %d", expectedShares.Int64(), actualShares.Int64()))
-=======
 func TestRandomizedJoinPoolExitPoolInvariants(t *testing.T) {
 	type testCase struct {
 		initialTokensDenomIn  int64
@@ -1130,8 +1113,8 @@
 	}
 
 	const (
-	  denomOut = "denomOut"
-	  denomIn = "denomIn"
+		denomOut = "denomOut"
+		denomIn  = "denomIn"
 	)
 
 	now := time.Now().Unix()
@@ -1225,5 +1208,21 @@
 	for i := 0; i < 1000; i++ {
 		testPoolInvariants()
 	}
->>>>>>> 089ce41e
+}
+
+func assertExpectedSharesErrRatio(t *testing.T, expectedShares, actualShares sdk.Int) {
+	const allowedErrRatio = "0.0000001"
+
+	allowedErrRatioDec, err := sdk.NewDecFromStr(allowedErrRatio)
+	require.NoError(t, err)
+
+	errTolerance := osmoutils.ErrTolerance{
+		MultiplicativeTolerance: allowedErrRatioDec,
+	}
+
+	require.Equal(
+		t,
+		0,
+		errTolerance.Compare(expectedShares, actualShares),
+		fmt.Sprintf("expectedShares: %d, actualShares: %d", expectedShares.Int64(), actualShares.Int64()))
 }