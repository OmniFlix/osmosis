package balancer

import (
	"errors"
<<<<<<< HEAD
	"fmt"
=======
	fmt "fmt"
>>>>>>> d834c033

	sdk "github.com/cosmos/cosmos-sdk/types"
	sdkerrors "github.com/cosmos/cosmos-sdk/types/errors"

	"github.com/osmosis-labs/osmosis/v7/osmomath"
	"github.com/osmosis-labs/osmosis/v7/x/gamm/pool-models/internal/cfmm_common"
	"github.com/osmosis-labs/osmosis/v7/x/gamm/types"
)

const (
<<<<<<< HEAD
	errMsgFormatSharesAmountNotPositive      = "shares amount must be positive, was %d"
	errMsgFormatTokenAmountNotPositive       = "token amount must be positive, was %d"
	errMsgFormatTokensLargerThanMax          = "%d resulted tokens is larger than the max amount of %d"
	errMsgFormatSharesLargerThanMax          = "%d resulted shares is larger than the max amount of %d"
	errMsgFormatFailedInterimLiquidityUpdate = "failed to update interim liquidity - pool asset %s does not exist"
=======
	errMsgFormatSharesAmountNotPositive       = "shares amount must be positive, was %d"
	errMsgFormatTokenAmountNotPositive        = "token amount must be positive, was %d"
	errMsgFormatTokensLargerThanMax           = "%d resulted tokens is larger than the max amount of %d"
	errMsgFormatSharesLargerThanMax           = "%d resulted shares is larger than the max amount of %d"
	errMsgFormatRepeatingPoolAssetsNotAllowed = "repeating pool assets not allowed, found %s"
>>>>>>> d834c033
)

// solveConstantFunctionInvariant solves the constant function of an AMM
// that determines the relationship between the differences of two sides
// of assets inside the pool.
// For fixed balanceXBefore, balanceXAfter, weightX, balanceY, weightY,
// we could deduce the balanceYDelta, calculated by:
// balanceYDelta = balanceY * (1 - (balanceXBefore/balanceXAfter)^(weightX/weightY))
// balanceYDelta is positive when the balance liquidity decreases.
// balanceYDelta is negative when the balance liquidity increases.
//
// panics if tokenWeightUnknown is 0.
func solveConstantFunctionInvariant(
	tokenBalanceFixedBefore,
	tokenBalanceFixedAfter,
	tokenWeightFixed,
	tokenBalanceUnknownBefore,
	tokenWeightUnknown sdk.Dec,
) sdk.Dec {
	// weightRatio = (weightX/weightY)
	weightRatio := tokenWeightFixed.Quo(tokenWeightUnknown)

	// y = balanceXBefore/balanceXAfter
	y := tokenBalanceFixedBefore.Quo(tokenBalanceFixedAfter)

	// amountY = balanceY * (1 - (y ^ weightRatio))
	yToWeightRatio := osmomath.Pow(y, weightRatio)
	paranthetical := sdk.OneDec().Sub(yToWeightRatio)
	amountY := tokenBalanceUnknownBefore.Mul(paranthetical)
	return amountY
}

// CalcOutAmtGivenIn calculates tokens to be swapped out given the provided
// amount and fee deducted, using solveConstantFunctionInvariant.
func (p Pool) CalcOutAmtGivenIn(
	ctx sdk.Context,
	tokensIn sdk.Coins,
	tokenOutDenom string,
	swapFee sdk.Dec,
) (sdk.Coin, error) {
	tokenIn, poolAssetIn, poolAssetOut, err := p.parsePoolAssets(tokensIn, tokenOutDenom)
	if err != nil {
		return sdk.Coin{}, err
	}

	tokenAmountInAfterFee := tokenIn.Amount.ToDec().Mul(sdk.OneDec().Sub(swapFee))
	poolTokenInBalance := poolAssetIn.Token.Amount.ToDec()
	poolPostSwapInBalance := poolTokenInBalance.Add(tokenAmountInAfterFee)

	// deduct swapfee on the tokensIn
	// delta balanceOut is positive(tokens inside the pool decreases)
	tokenAmountOut := solveConstantFunctionInvariant(
		poolTokenInBalance,
		poolPostSwapInBalance,
		poolAssetIn.Weight.ToDec(),
		poolAssetOut.Token.Amount.ToDec(),
		poolAssetOut.Weight.ToDec(),
	)

	// We ignore the decimal component, as we round down the token amount out.
	tokenAmountOutInt := tokenAmountOut.TruncateInt()
	if !tokenAmountOutInt.IsPositive() {
		return sdk.Coin{}, sdkerrors.Wrapf(types.ErrInvalidMathApprox, "token amount must be positive")
	}

	return sdk.NewCoin(tokenOutDenom, tokenAmountOutInt), nil
}

// SwapOutAmtGivenIn is a mutative method for CalcOutAmtGivenIn, which includes the actual swap.
func (p *Pool) SwapOutAmtGivenIn(
	ctx sdk.Context,
	tokensIn sdk.Coins,
	tokenOutDenom string,
	swapFee sdk.Dec,
) (
	tokenOut sdk.Coin, err error,
) {
	tokenOutCoin, err := p.CalcOutAmtGivenIn(ctx, tokensIn, tokenOutDenom, swapFee)
	if err != nil {
		return sdk.Coin{}, err
	}

	err = p.applySwap(ctx, tokensIn, sdk.Coins{tokenOutCoin})
	if err != nil {
		return sdk.Coin{}, err
	}
	return tokenOutCoin, nil
}

// CalcInAmtGivenOut calculates token to be provided, fee added,
// given the swapped out amount, using solveConstantFunctionInvariant.
func (p Pool) CalcInAmtGivenOut(
	ctx sdk.Context, tokensOut sdk.Coins, tokenInDenom string, swapFee sdk.Dec) (
	tokenIn sdk.Coin, err error,
) {
	tokenOut, poolAssetOut, poolAssetIn, err := p.parsePoolAssets(tokensOut, tokenInDenom)
	if err != nil {
		return sdk.Coin{}, err
	}

	// delta balanceOut is positive(tokens inside the pool decreases)
	poolTokenOutBalance := poolAssetOut.Token.Amount.ToDec()
	poolPostSwapOutBalance := poolTokenOutBalance.Sub(tokenOut.Amount.ToDec())
	// (x_0)(y_0) = (x_0 + in)(y_0 - out)
	tokenAmountIn := solveConstantFunctionInvariant(
		poolTokenOutBalance, poolPostSwapOutBalance, poolAssetOut.Weight.ToDec(),
		poolAssetIn.Token.Amount.ToDec(), poolAssetIn.Weight.ToDec()).Neg()

	// We deduct a swap fee on the input asset. The swap happens by following the invariant curve on the input * (1 - swap fee)
	// and then the swap fee is added to the pool.
	// Thus in order to give X amount out, we solve the invariant for the invariant input. However invariant input = (1 - swapfee) * trade input.
	// Therefore we divide by (1 - swapfee) here
	tokenAmountInBeforeFee := tokenAmountIn.Quo(sdk.OneDec().Sub(swapFee))

	// We round up tokenInAmt, as this is whats charged for the swap, for the precise amount out.
	// Otherwise, the pool would under-charge by this rounding error.
	tokenInAmt := tokenAmountInBeforeFee.Ceil().TruncateInt()

	if !tokenInAmt.IsPositive() {
		return sdk.Coin{}, sdkerrors.Wrapf(types.ErrInvalidMathApprox, "token amount must be positive")
	}
	return sdk.NewCoin(tokenInDenom, tokenInAmt), nil
}

// SwapInAmtGivenOut is a mutative method for CalcOutAmtGivenIn, which includes the actual swap.
func (p *Pool) SwapInAmtGivenOut(
	ctx sdk.Context, tokensOut sdk.Coins, tokenInDenom string, swapFee sdk.Dec) (
	tokenIn sdk.Coin, err error,
) {
	tokenInCoin, err := p.CalcInAmtGivenOut(ctx, tokensOut, tokenInDenom, swapFee)
	if err != nil {
		return sdk.Coin{}, err
	}

	err = p.applySwap(ctx, sdk.Coins{tokenInCoin}, tokensOut)
	if err != nil {
		return sdk.Coin{}, err
	}
	return tokenInCoin, nil
}

// ApplySwap.
func (p *Pool) applySwap(ctx sdk.Context, tokensIn sdk.Coins, tokensOut sdk.Coins) error {
	// Also ensures that len(tokensIn) = 1 = len(tokensOut)
	inPoolAsset, outPoolAsset, err := p.parsePoolAssetsCoins(tokensIn, tokensOut)
	if err != nil {
		return err
	}
	inPoolAsset.Token.Amount = inPoolAsset.Token.Amount.Add(tokensIn[0].Amount)
	outPoolAsset.Token.Amount = outPoolAsset.Token.Amount.Sub(tokensOut[0].Amount)

	return p.UpdatePoolAssetBalances(sdk.NewCoins(
		inPoolAsset.Token,
		outPoolAsset.Token,
	))
}

// SpotPrice returns the spot price of the pool
// This is the weight-adjusted balance of the tokens in the pool.
// In order reduce the propagated effect of incorrect trailing digits,
// we take the ratio of weights and divide this by ratio of supplies
// this is equivalent to spot_price = (Base_supply / Weight_base) / (Quote_supply / Weight_quote)
// but cancels out the common term in weight.
//
// panics if pool is misconfigured and has any weight as 0.
func (p Pool) SpotPrice(ctx sdk.Context, baseAsset, quoteAsset string) (sdk.Dec, error) {
	quote, base, err := p.parsePoolAssetsByDenoms(quoteAsset, baseAsset)
	if err != nil {
		return sdk.Dec{}, err
	}
	if base.Weight.IsZero() || quote.Weight.IsZero() {
		return sdk.Dec{}, errors.New("pool is misconfigured, got 0 weight")
	}

	// spot_price = (Base_supply / Weight_base) / (Quote_supply / Weight_quote)
	// spot_price = (weight_quote / weight_base) * (base_supply / quote_supply)
	invWeightRatio := quote.Weight.ToDec().Quo(base.Weight.ToDec())
	supplyRatio := base.Token.Amount.ToDec().Quo(quote.Token.Amount.ToDec())
	fullRatio := supplyRatio.Mul(invWeightRatio)
	// we want to round this to `SigFigs` of precision
	ratio := osmomath.SigFigRound(fullRatio, types.SigFigs)
	return ratio, nil
}

// balancer notation: pAo - pool shares amount out, given single asset in
// the second argument requires the tokenWeightIn / total token weight.
func calcPoolSharesOutGivenSingleAssetIn(
	tokenBalanceIn,
	normalizedTokenWeightIn,
	poolShares,
	tokenAmountIn,
	swapFee sdk.Dec,
) sdk.Dec {
	// deduct swapfee on the in asset.
	// We don't charge swap fee on the token amount that we imagine as unswapped (the normalized weight).
	// So effective_swapfee = swapfee * (1 - normalized_token_weight)
	tokenAmountInAfterFee := tokenAmountIn.Mul(feeRatio(normalizedTokenWeightIn, swapFee))
	// To figure out the number of shares we add, first notice that in balancer we can treat
	// the number of shares as linearly related to the `k` value function. This is due to the normalization.
	// e.g.
	// if x^.5 y^.5 = k, then we `n` x the liquidity to `(nx)^.5 (ny)^.5 = nk = k'`
	// We generalize this linear relation to do the liquidity add for the not-all-asset case.
	// Suppose we increase the supply of x by x', so we want to solve for `k'/k`.
	// This is `(x + x')^{weight} * old_terms / (x^{weight} * old_terms) = (x + x')^{weight} / (x^{weight})`
	// The number of new shares we need to make is then `old_shares * ((k'/k) - 1)`
	// Whats very cool, is that this turns out to be the exact same `solveConstantFunctionInvariant` code
	// with the answer's sign reversed.
	poolAmountOut := solveConstantFunctionInvariant(
		tokenBalanceIn.Add(tokenAmountInAfterFee),
		tokenBalanceIn,
		normalizedTokenWeightIn,
		poolShares,
		sdk.OneDec()).Neg()
	return poolAmountOut
}

// calcPoolOutGivenSingleIn - balance pAo.
func (p *Pool) calcSingleAssetJoin(tokenIn sdk.Coin, swapFee sdk.Dec, tokenInPoolAsset PoolAsset, totalShares sdk.Int) (numShares sdk.Int, err error) {
	totalWeight := p.GetTotalWeight()
	if totalWeight.IsZero() {
		return sdk.ZeroInt(), errors.New("pool misconfigured, total weight = 0")
	}
	normalizedWeight := tokenInPoolAsset.Weight.ToDec().Quo(totalWeight.ToDec())
	return calcPoolSharesOutGivenSingleAssetIn(
		tokenInPoolAsset.Token.Amount.ToDec(),
		normalizedWeight,
		totalShares.ToDec(),
		tokenIn.Amount.ToDec(),
		swapFee,
	).TruncateInt(), nil
}

func (p *Pool) JoinPool(_ctx sdk.Context, tokensIn sdk.Coins, swapFee sdk.Dec) (numShares sdk.Int, err error) {
	numShares, newLiquidity, err := p.CalcJoinPoolShares(_ctx, tokensIn, swapFee)
	if err != nil {
		return sdk.Int{}, err
	}
	p.IncreaseLiquidity(numShares, newLiquidity)
	return numShares, nil
}

<<<<<<< HEAD
// CalcJoinPoolShares returns how many LP shares JoinPool would return on these arguments.
// This does not mutate the pool, or state.
func (p *Pool) CalcJoinPoolShares(ctx sdk.Context, tokensIn sdk.Coins, swapFee sdk.Dec) (numShares sdk.Int, newLiquidity sdk.Coins, err error) {
	poolAssets := p.GetAllPoolAssets()
	poolAssetsByDenom := make(map[string]PoolAsset)
	for _, poolAsset := range poolAssets {
		poolAssetsByDenom[poolAsset.Token.Denom] = poolAsset
=======
// CalcJoinPoolShares
func (p *Pool) CalcJoinPoolShares(_ sdk.Context, tokensIn sdk.Coins, swapFee sdk.Dec) (numShares sdk.Int, newLiquidity sdk.Coins, err error) {
	poolAssetsByDenom, err := getPoolAssetsByDenom(p.GetAllPoolAssets())
	if err != nil {
		return sdk.ZeroInt(), sdk.NewCoins(), err
>>>>>>> d834c033
	}

	totalShares := p.GetTotalShares()

	if tokensIn.Len() == 1 {
		numShares, err = p.calcSingleAssetJoin(tokensIn[0], swapFee, poolAssetsByDenom[tokensIn[0].Denom], totalShares)
		if err != nil {
			return sdk.ZeroInt(), sdk.NewCoins(), err
		}

		newLiquidity = tokensIn

		return numShares, newLiquidity, nil
	} else if tokensIn.Len() != p.NumAssets() {
		return sdk.ZeroInt(), sdk.NewCoins(), errors.New("balancer pool only supports LP'ing with one asset or all assets in pool")
	}

	// Add all exact coins we can (no swap). ctx arg doesn't matter for Balancer.
	numShares, remainingTokensIn, err := cfmm_common.MaximalExactRatioJoin(p, ctx, tokensIn)
	if err != nil {
		return sdk.ZeroInt(), sdk.NewCoins(), err
	}

	// This is new liquidity that to be added to the pool from exact ratio join.
	// If there are remainingTokensIn, we will add it to newLiquidity by
	// performing single asset join on each token in remainingTokensIn.
	newLiquidity = tokensIn.Sub(remainingTokensIn)

	// If there are tokens that couldn't be perfectly joined, do single asset joins
	// for each of them.
	if !remainingTokensIn.Empty() {
		// update pool assets for accurate calcSingleAssetJoin calculation
		if err := updateIntermediaryPoolAssets(newLiquidity, poolAssetsByDenom); err != nil {
			return sdk.ZeroInt(), sdk.NewCoins(), err
		}

		// update total shares for accurate calcSingleAssetJoin calculation
		newTotalShares := totalShares.Add(numShares)

		newNumSharesFromRemaining, newLiquidityFromRemaining, err := p.calcJoinSingleAssetTokensIn(remainingTokensIn, newTotalShares, poolAssetsByDenom, swapFee)
		if err != nil {
			return sdk.ZeroInt(), sdk.NewCoins(), err
		}
		numShares = numShares.Add(newNumSharesFromRemaining)

		newLiquidity = newLiquidity.Add(newLiquidityFromRemaining...)
	}

	return numShares, newLiquidity, nil
}

<<<<<<< HEAD
// updateIntermediaryPoolAssets updates poolAssetsByDenom with liquidity.
//
// all liqidity coins must exist in poolAssetsByDenom. Returns error, if not.
//
// This is a helper function that is useful for updating the pool asset amounts
// as an intermediary step in a multi-join methods such as CalcJoinPoolShares.
// In CalcJoinPoolShares with multi-asset joins, we first attempt to do
// a MaximalExactRatioJoin that might leave out some tokens in.
// Then, for every remaining tokens in, we attempt to do a single asset join.
// Since the first step (MaximalExactRatioJoin) affects the pool liqudity due to slippage,
// we would like to account for that in the subsequent steps of single asset join.
func updateIntermediaryPoolAssets(liquidity sdk.Coins, poolAssetsByDenom map[string]PoolAsset) error {
	for _, coin := range liquidity {
		poolAsset, ok := poolAssetsByDenom[coin.Denom]
		if !ok {
			return fmt.Errorf(errMsgFormatFailedInterimLiquidityUpdate, coin.Denom)
		}

		poolAsset.Token.Amount = poolAssetsByDenom[coin.Denom].Token.Amount.Add(coin.Amount)
		poolAssetsByDenom[coin.Denom] = poolAsset
	}
	return nil
}

// calcJoinSingleAssetTokensIn attempts to calculate single
// asset join for all tokensIn given totalShares in pool,
// poolAssetsByDenom and swapFee. totalShares is the number
// of shares in pool before beginnning to join any of the tokensIn.
//
// Returns totalNewShares and totalNewLiquidity from joining all tokensIn
// by mimicking individually single asset joining each.
// or error if fails to calculate join for any of the tokensIn.
func (p *Pool) calcJoinSingleAssetTokensIn(tokensIn sdk.Coins, totalShares sdk.Int, poolAssetsByDenom map[string]PoolAsset, swapFee sdk.Dec) (sdk.Int, sdk.Coins, error) {
	totalNewShares := sdk.ZeroInt()
	totalNewLiquidity := sdk.NewCoins()
	for _, coin := range tokensIn {
		newShares, err := p.calcSingleAssetJoin(coin, swapFee, poolAssetsByDenom[coin.Denom], totalShares.Add(totalNewShares))
		if err != nil {
			return sdk.ZeroInt(), sdk.Coins{}, err
		}

		totalNewLiquidity = totalNewLiquidity.Add(coin)
		totalNewShares = totalNewShares.Add(newShares)
	}
	return totalNewShares, totalNewLiquidity, nil
=======
// getPoolAssetsByDenom return a mapping from pool asset
// denom to the pool asset itself. There must be no duplicates.
// Returns error, if any found.
func getPoolAssetsByDenom(poolAssets []PoolAsset) (map[string]PoolAsset, error) {
	poolAssetsByDenom := make(map[string]PoolAsset)
	for _, poolAsset := range poolAssets {
		_, ok := poolAssetsByDenom[poolAsset.Token.Denom]
		if ok {
			return nil, fmt.Errorf(errMsgFormatRepeatingPoolAssetsNotAllowed, poolAsset.Token.Denom)
		}

		poolAssetsByDenom[poolAsset.Token.Denom] = poolAsset
	}
	return poolAssetsByDenom, nil
>>>>>>> d834c033
}

func (p *Pool) ExitPool(ctx sdk.Context, exitingShares sdk.Int, exitFee sdk.Dec) (exitingCoins sdk.Coins, err error) {
	exitingCoins, err = p.CalcExitPoolShares(ctx, exitingShares, exitFee)
	if err != nil {
		return sdk.Coins{}, err
	}

	if err := p.exitPool(ctx, exitingCoins, exitingShares); err != nil {
		return sdk.Coins{}, err
	}

	return exitingCoins, nil
}

// exitPool exits the pool given exitingCoins and exitingShares.
// updates the pool's liquidity and totalShares.
func (p *Pool) exitPool(ctx sdk.Context, exitingCoins sdk.Coins, exitingShares sdk.Int) error {
	balances := p.GetTotalPoolLiquidity(ctx).Sub(exitingCoins)
	if err := p.UpdatePoolAssetBalances(balances); err != nil {
		return err
	}

	totalShares := p.GetTotalShares()
	p.TotalShares = sdk.NewCoin(p.TotalShares.Denom, totalShares.Sub(exitingShares))

	return nil
}

func (p *Pool) CalcExitPoolShares(ctx sdk.Context, exitingShares sdk.Int, exitFee sdk.Dec) (exitedCoins sdk.Coins, err error) {
	return cfmm_common.CalcExitPool(ctx, p, exitingShares, exitFee)
}

// feeRatio returns the fee ratio that is defined as follows:
// 1 - ((1 - normalizedTokenWeightOut) * swapFee)
func feeRatio(normalizedWeight, swapFee sdk.Dec) sdk.Dec {
	return sdk.OneDec().Sub((sdk.OneDec().Sub(normalizedWeight)).Mul(swapFee))
}

// calcSingleAssetInGivenPoolSharesOut returns token amount in with fee included
// given the swapped out shares amount, using solveConstantFunctionInvariant
func calcSingleAssetInGivenPoolSharesOut(
	tokenBalanceIn,
	normalizedTokenWeightIn,
	totalPoolSharesSupply,
	sharesAmountOut,
	swapFee sdk.Dec,
) sdk.Dec {
	// delta balanceIn is negative(tokens inside the pool increases)
	// pool weight is always 1
	tokenAmountIn := solveConstantFunctionInvariant(totalPoolSharesSupply.Add(sharesAmountOut), totalPoolSharesSupply, sdk.OneDec(), tokenBalanceIn, normalizedTokenWeightIn).Neg()
	// deduct swapfee on the in asset
	tokenAmountInFeeIncluded := tokenAmountIn.Quo(feeRatio(normalizedTokenWeightIn, swapFee))
	return tokenAmountInFeeIncluded
}

func (p *Pool) CalcTokenInShareAmountOut(
	ctx sdk.Context,
	tokenInDenom string,
	shareOutAmount sdk.Int,
	swapFee sdk.Dec,
) (tokenInAmount sdk.Int, err error) {
	_, poolAssetIn, err := p.getPoolAssetAndIndex(tokenInDenom)
	if err != nil {
		return sdk.Int{}, err
	}

	normalizedWeight := poolAssetIn.Weight.ToDec().Quo(p.GetTotalWeight().ToDec())

	// We round up tokenInAmount, as this is whats charged for the swap, for the precise amount out.
	// Otherwise, the pool would under-charge by this rounding error.
	tokenInAmount = calcSingleAssetInGivenPoolSharesOut(
		poolAssetIn.Token.Amount.ToDec(),
		normalizedWeight,
		p.GetTotalShares().ToDec(),
		shareOutAmount.ToDec(),
		swapFee,
	).Ceil().TruncateInt()

	if !tokenInAmount.IsPositive() {
		return sdk.Int{}, sdkerrors.Wrapf(types.ErrInvalidMathApprox, errMsgFormatTokenAmountNotPositive, tokenInAmount.Int64())
	}

	return tokenInAmount, nil
}

func (p *Pool) JoinPoolTokenInMaxShareAmountOut(
	ctx sdk.Context,
	tokenInDenom string,
	shareOutAmount sdk.Int,
) (tokenInAmount sdk.Int, err error) {
	_, poolAssetIn, err := p.getPoolAssetAndIndex(tokenInDenom)
	if err != nil {
		return sdk.Int{}, err
	}

	normalizedWeight := poolAssetIn.Weight.ToDec().Quo(p.GetTotalWeight().ToDec())

	tokenInAmount = calcSingleAssetInGivenPoolSharesOut(
		poolAssetIn.Token.Amount.ToDec(),
		normalizedWeight,
		p.GetTotalShares().ToDec(),
		shareOutAmount.ToDec(),
		p.GetSwapFee(ctx),
	).TruncateInt()

	if !tokenInAmount.IsPositive() {
		return sdk.Int{}, sdkerrors.Wrapf(types.ErrInvalidMathApprox, errMsgFormatTokenAmountNotPositive, tokenInAmount.Int64())
	}

	poolAssetIn.Token.Amount = poolAssetIn.Token.Amount.Add(tokenInAmount)
	err = p.UpdatePoolAssetBalance(poolAssetIn.Token)
	if err != nil {
		return sdk.Int{}, err
	}

	return tokenInAmount, nil
}

// calcPoolSharesInGivenSingleAssetOut returns pool shares amount in, given single asset out.
// the returned shares in have the fee included in them.
// the second argument requires the tokenWeightOut / total token weight.
func calcPoolSharesInGivenSingleAssetOut(
	tokenBalanceOut,
	normalizedTokenWeightOut,
	totalPoolSharesSupply,
	tokenAmountOut,
	swapFee,
	exitFee sdk.Dec,
) sdk.Dec {
	tokenAmountOutFeeIncluded := tokenAmountOut.Quo(feeRatio(normalizedTokenWeightOut, swapFee))

	// delta poolSupply is positive(total pool shares decreases)
	// pool weight is always 1
	sharesIn := solveConstantFunctionInvariant(tokenBalanceOut.Sub(tokenAmountOutFeeIncluded), tokenBalanceOut, normalizedTokenWeightOut, totalPoolSharesSupply, sdk.OneDec())

	// charge exit fee on the pool token side
	// pAi = pAiAfterExitFee/(1-exitFee)
	sharesInFeeIncluded := sharesIn.Quo(sdk.OneDec().Sub(exitFee))
	return sharesInFeeIncluded
}

func (p *Pool) ExitSwapExactAmountOut(
	ctx sdk.Context,
	tokenOut sdk.Coin,
	shareInMaxAmount sdk.Int,
) (shareInAmount sdk.Int, err error) {
	_, poolAssetOut, err := p.getPoolAssetAndIndex(tokenOut.Denom)
	if err != nil {
		return sdk.Int{}, err
	}

	sharesIn := calcPoolSharesInGivenSingleAssetOut(
		poolAssetOut.Token.Amount.ToDec(),
		poolAssetOut.Weight.ToDec().Quo(p.TotalWeight.ToDec()),
		p.GetTotalShares().ToDec(),
		tokenOut.Amount.ToDec(),
		p.GetSwapFee(ctx),
		p.GetExitFee(ctx),
	).TruncateInt()

	if !sharesIn.IsPositive() {
		return sdk.Int{}, sdkerrors.Wrapf(types.ErrInvalidMathApprox, errMsgFormatSharesAmountNotPositive, sharesIn.Int64())
	}

	if sharesIn.GT(shareInMaxAmount) {
		return sdk.Int{}, sdkerrors.Wrapf(types.ErrLimitMaxAmount, errMsgFormatSharesLargerThanMax, sharesIn.Int64(), shareInMaxAmount.Uint64())
	}

	if err := p.exitPool(ctx, sdk.NewCoins(tokenOut), sharesIn); err != nil {
		return sdk.Int{}, err
	}

	return sharesIn, nil
}<|MERGE_RESOLUTION|>--- conflicted
+++ resolved
@@ -2,11 +2,7 @@
 
 import (
 	"errors"
-<<<<<<< HEAD
 	"fmt"
-=======
-	fmt "fmt"
->>>>>>> d834c033
 
 	sdk "github.com/cosmos/cosmos-sdk/types"
 	sdkerrors "github.com/cosmos/cosmos-sdk/types/errors"
@@ -17,19 +13,12 @@
 )
 
 const (
-<<<<<<< HEAD
-	errMsgFormatSharesAmountNotPositive      = "shares amount must be positive, was %d"
-	errMsgFormatTokenAmountNotPositive       = "token amount must be positive, was %d"
-	errMsgFormatTokensLargerThanMax          = "%d resulted tokens is larger than the max amount of %d"
-	errMsgFormatSharesLargerThanMax          = "%d resulted shares is larger than the max amount of %d"
-	errMsgFormatFailedInterimLiquidityUpdate = "failed to update interim liquidity - pool asset %s does not exist"
-=======
 	errMsgFormatSharesAmountNotPositive       = "shares amount must be positive, was %d"
 	errMsgFormatTokenAmountNotPositive        = "token amount must be positive, was %d"
 	errMsgFormatTokensLargerThanMax           = "%d resulted tokens is larger than the max amount of %d"
 	errMsgFormatSharesLargerThanMax           = "%d resulted shares is larger than the max amount of %d"
+	errMsgFormatFailedInterimLiquidityUpdate  = "failed to update interim liquidity - pool asset %s does not exist"
 	errMsgFormatRepeatingPoolAssetsNotAllowed = "repeating pool assets not allowed, found %s"
->>>>>>> d834c033
 )
 
 // solveConstantFunctionInvariant solves the constant function of an AMM
@@ -271,21 +260,12 @@
 	return numShares, nil
 }
 
-<<<<<<< HEAD
 // CalcJoinPoolShares returns how many LP shares JoinPool would return on these arguments.
 // This does not mutate the pool, or state.
 func (p *Pool) CalcJoinPoolShares(ctx sdk.Context, tokensIn sdk.Coins, swapFee sdk.Dec) (numShares sdk.Int, newLiquidity sdk.Coins, err error) {
-	poolAssets := p.GetAllPoolAssets()
-	poolAssetsByDenom := make(map[string]PoolAsset)
-	for _, poolAsset := range poolAssets {
-		poolAssetsByDenom[poolAsset.Token.Denom] = poolAsset
-=======
-// CalcJoinPoolShares
-func (p *Pool) CalcJoinPoolShares(_ sdk.Context, tokensIn sdk.Coins, swapFee sdk.Dec) (numShares sdk.Int, newLiquidity sdk.Coins, err error) {
 	poolAssetsByDenom, err := getPoolAssetsByDenom(p.GetAllPoolAssets())
 	if err != nil {
 		return sdk.ZeroInt(), sdk.NewCoins(), err
->>>>>>> d834c033
 	}
 
 	totalShares := p.GetTotalShares()
@@ -337,7 +317,22 @@
 	return numShares, newLiquidity, nil
 }
 
-<<<<<<< HEAD
+// getPoolAssetsByDenom return a mapping from pool asset
+// denom to the pool asset itself. There must be no duplicates.
+// Returns error, if any found.
+func getPoolAssetsByDenom(poolAssets []PoolAsset) (map[string]PoolAsset, error) {
+	poolAssetsByDenom := make(map[string]PoolAsset)
+	for _, poolAsset := range poolAssets {
+		_, ok := poolAssetsByDenom[poolAsset.Token.Denom]
+		if ok {
+			return nil, fmt.Errorf(errMsgFormatRepeatingPoolAssetsNotAllowed, poolAsset.Token.Denom)
+		}
+
+		poolAssetsByDenom[poolAsset.Token.Denom] = poolAsset
+	}
+	return poolAssetsByDenom, nil
+}
+
 // updateIntermediaryPoolAssets updates poolAssetsByDenom with liquidity.
 //
 // all liqidity coins must exist in poolAssetsByDenom. Returns error, if not.
@@ -383,22 +378,6 @@
 		totalNewShares = totalNewShares.Add(newShares)
 	}
 	return totalNewShares, totalNewLiquidity, nil
-=======
-// getPoolAssetsByDenom return a mapping from pool asset
-// denom to the pool asset itself. There must be no duplicates.
-// Returns error, if any found.
-func getPoolAssetsByDenom(poolAssets []PoolAsset) (map[string]PoolAsset, error) {
-	poolAssetsByDenom := make(map[string]PoolAsset)
-	for _, poolAsset := range poolAssets {
-		_, ok := poolAssetsByDenom[poolAsset.Token.Denom]
-		if ok {
-			return nil, fmt.Errorf(errMsgFormatRepeatingPoolAssetsNotAllowed, poolAsset.Token.Denom)
-		}
-
-		poolAssetsByDenom[poolAsset.Token.Denom] = poolAsset
-	}
-	return poolAssetsByDenom, nil
->>>>>>> d834c033
 }
 
 func (p *Pool) ExitPool(ctx sdk.Context, exitingShares sdk.Int, exitFee sdk.Dec) (exitingCoins sdk.Coins, err error) {
