package keeper_test

import (
	"fmt"
	"time"

	"github.com/cosmos/cosmos-sdk/simapp"
	sdk "github.com/cosmos/cosmos-sdk/types"
	"github.com/osmosis-labs/osmosis/x/gamm/types"
)

var (
	defaultSwapFee    = sdk.MustNewDecFromStr("0.025")
	defaultExitFee    = sdk.MustNewDecFromStr("0.025")
	defaultPoolParams = types.PoolParams{
		SwapFee: defaultSwapFee,
		ExitFee: defaultExitFee,
	}
	defaultFutureGovernor = ""

	// pool assets
	defaultFooAsset types.PoolAsset = types.PoolAsset{
		Weight: sdk.NewInt(100),
		Token:  sdk.NewCoin("foo", sdk.NewInt(10000)),
	}
	defaultBarAsset types.PoolAsset = types.PoolAsset{
		Weight: sdk.NewInt(100),
		Token:  sdk.NewCoin("bar", sdk.NewInt(10000)),
	}
	defaultPoolAssets []types.PoolAsset = []types.PoolAsset{defaultFooAsset, defaultBarAsset}
)

func (suite *KeeperTestSuite) TestCreatePool() {
	params := suite.app.GAMMKeeper.GetParams(suite.ctx)

	poolCreationFeeDecCoins := sdk.DecCoins{}
	for _, coin := range params.PoolCreationFee {
		poolCreationFeeDecCoins = poolCreationFeeDecCoins.Add(sdk.NewDecCoin(coin.Denom, coin.Amount))
	}

	func() {
		keeper := suite.app.GAMMKeeper

		// Try to create pool without balances.
<<<<<<< HEAD
		_, err := keeper.CreatePool(suite.ctx, acc1, types.PoolParams{
			SwapFee: sdk.NewDecWithPrec(1, 2),
			ExitFee: sdk.NewDecWithPrec(1, 2),
		}, []types.PoolAsset{{
			Weight: sdk.NewInt(100),
			Token:  sdk.NewCoin("foo", sdk.NewInt(10000)),
		}, {
			Weight: sdk.NewInt(100),
			Token:  sdk.NewCoin("bar", sdk.NewInt(10000)),
		}}, defaultFutureGovernor)
=======
		_, err := keeper.CreateBalancerPool(suite.ctx, acc1, defaultBalancerPoolParams,
			defaultPoolAssets, defaultFutureGovernor)
>>>>>>> f68d6ed6
		suite.Require().Error(err)
	}()

	tests := []struct {
		fn func()
	}{{
		fn: func() {
			keeper := suite.app.GAMMKeeper
			prevFeePool := suite.app.DistrKeeper.GetFeePoolCommunityCoins(suite.ctx)
			prevAcc1Bal := suite.app.BankKeeper.GetAllBalances(suite.ctx, acc1)
<<<<<<< HEAD
			poolId, err := keeper.CreatePool(suite.ctx, acc1, types.PoolParams{
				SwapFee: sdk.NewDecWithPrec(1, 2),
				ExitFee: sdk.NewDecWithPrec(1, 2),
			}, []types.PoolAsset{{
				Weight: sdk.NewInt(100),
				Token:  sdk.NewCoin("foo", sdk.NewInt(10000)),
			}, {
				Weight: sdk.NewInt(100),
				Token:  sdk.NewCoin("bar", sdk.NewInt(10000)),
			}}, defaultFutureGovernor)
=======
			poolId, err := keeper.CreateBalancerPool(suite.ctx, acc1, defaultBalancerPoolParams,
				defaultPoolAssets, defaultFutureGovernor)
>>>>>>> f68d6ed6
			suite.Require().NoError(err)

			pool, err := keeper.GetPool(suite.ctx, poolId)
			suite.Require().NoError(err)
			suite.Require().Equal(types.InitPoolSharesSupply.String(), pool.GetTotalShares().Amount.String(),
				fmt.Sprintf("share token should be minted as %s initially", types.InitPoolSharesSupply.String()),
			)

			// check fee is correctly sent to community pool
			feePool := suite.app.DistrKeeper.GetFeePoolCommunityCoins(suite.ctx)
			suite.Require().Equal(feePool, prevFeePool.Add(poolCreationFeeDecCoins...))

			// check account's balance is correctly reduced
			acc1Bal := suite.app.BankKeeper.GetAllBalances(suite.ctx, acc1)
			suite.Require().Equal(acc1Bal.String(),
				prevAcc1Bal.Sub(params.PoolCreationFee).
					Sub(sdk.Coins{
						sdk.NewCoin("bar", sdk.NewInt(10000)),
						sdk.NewCoin("foo", sdk.NewInt(10000)),
					}).Add(sdk.NewCoin(types.GetPoolShareDenom(pool.GetId()), types.InitPoolSharesSupply)).String(),
			)

			liquidity := suite.app.GAMMKeeper.GetTotalLiquidity(suite.ctx)
			suite.Require().Equal("10000bar,10000foo", liquidity.String())
		},
	}, {
		fn: func() {
			keeper := suite.app.GAMMKeeper
			_, err := keeper.CreatePool(
				suite.ctx, acc1, types.PoolParams{
					SwapFee: sdk.NewDecWithPrec(-1, 2),
					ExitFee: sdk.NewDecWithPrec(1, 2),
				}, defaultPoolAssets, defaultFutureGovernor)
			suite.Require().Error(err, "can't create a pool with negative swap fee")
		},
	}, {
		fn: func() {
			keeper := suite.app.GAMMKeeper
			_, err := keeper.CreatePool(suite.ctx, acc1, types.PoolParams{
				SwapFee: sdk.NewDecWithPrec(1, 2),
				ExitFee: sdk.NewDecWithPrec(-1, 2),
			}, defaultPoolAssets, defaultFutureGovernor)
			suite.Require().Error(err, "can't create a pool with negative exit fee")
		},
	}, {
		fn: func() {
			keeper := suite.app.GAMMKeeper
<<<<<<< HEAD
			_, err := keeper.CreatePool(suite.ctx, acc1, types.PoolParams{
				SwapFee: sdk.NewDecWithPrec(1, 2),
				ExitFee: sdk.NewDecWithPrec(1, 2),
			}, []types.PoolAsset{}, defaultFutureGovernor)
			suite.Require().Error(err, "can't create the pool with empty PoolAssets")
=======
			_, err := keeper.CreateBalancerPool(suite.ctx, acc1, defaultBalancerPoolParams,
				[]types.PoolAsset{}, defaultFutureGovernor)
			suite.Require().Error(err, "can't create a pool with empty PoolAssets")
>>>>>>> f68d6ed6
		},
	}, {
		fn: func() {
			keeper := suite.app.GAMMKeeper
<<<<<<< HEAD
			_, err := keeper.CreatePool(suite.ctx, acc1, types.PoolParams{
				SwapFee: sdk.NewDecWithPrec(1, 2),
				ExitFee: sdk.NewDecWithPrec(1, 2),
			}, []types.PoolAsset{{
				Weight: sdk.NewInt(0),
				Token:  sdk.NewCoin("foo", sdk.NewInt(10000)),
			}, {
				Weight: sdk.NewInt(100),
				Token:  sdk.NewCoin("bar", sdk.NewInt(10000)),
			}}, defaultFutureGovernor)
			suite.Require().Error(err, "can't create the pool with 0 weighted PoolAsset")
=======
			_, err := keeper.CreateBalancerPool(suite.ctx, acc1, defaultBalancerPoolParams,
				[]types.PoolAsset{{
					Weight: sdk.NewInt(0),
					Token:  sdk.NewCoin("foo", sdk.NewInt(10000)),
				}, defaultBarAsset}, defaultFutureGovernor)
			suite.Require().Error(err, "can't create the pool with a 0 weighted PoolAsset")
>>>>>>> f68d6ed6
		},
	}, {
		fn: func() {
			keeper := suite.app.GAMMKeeper
<<<<<<< HEAD
			_, err := keeper.CreatePool(suite.ctx, acc1, types.PoolParams{
				SwapFee: sdk.NewDecWithPrec(1, 2),
				ExitFee: sdk.NewDecWithPrec(1, 2),
			}, []types.PoolAsset{{
				Weight: sdk.NewInt(-1),
				Token:  sdk.NewCoin("foo", sdk.NewInt(10000)),
			}, {
				Weight: sdk.NewInt(100),
				Token:  sdk.NewCoin("bar", sdk.NewInt(10000)),
			}}, defaultFutureGovernor)
=======
			_, err := keeper.CreateBalancerPool(suite.ctx, acc1, defaultBalancerPoolParams,
				[]types.PoolAsset{{
					Weight: sdk.NewInt(-1),
					Token:  sdk.NewCoin("foo", sdk.NewInt(10000)),
				}, defaultBarAsset}, defaultFutureGovernor)
>>>>>>> f68d6ed6
			suite.Require().Error(err, "can't create the pool with negative weighted PoolAsset")
		},
	}, {
		fn: func() {
			keeper := suite.app.GAMMKeeper
<<<<<<< HEAD
			_, err := keeper.CreatePool(suite.ctx, acc1, types.PoolParams{
				SwapFee: sdk.NewDecWithPrec(1, 2),
				ExitFee: sdk.NewDecWithPrec(1, 2),
			}, []types.PoolAsset{{
				Weight: sdk.NewInt(100),
				Token:  sdk.NewCoin("foo", sdk.NewInt(0)),
			}, {
				Weight: sdk.NewInt(100),
				Token:  sdk.NewCoin("bar", sdk.NewInt(10000)),
			}}, defaultFutureGovernor)
=======
			_, err := keeper.CreateBalancerPool(suite.ctx, acc1, defaultBalancerPoolParams,
				[]types.PoolAsset{{
					Weight: sdk.NewInt(100),
					Token:  sdk.NewCoin("foo", sdk.NewInt(0)),
				}, defaultBarAsset}, defaultFutureGovernor)
>>>>>>> f68d6ed6
			suite.Require().Error(err, "can't create the pool with 0 balance PoolAsset")
		},
	}, {
		fn: func() {
			keeper := suite.app.GAMMKeeper
<<<<<<< HEAD
			_, err := keeper.CreatePool(suite.ctx, acc1, types.PoolParams{
				SwapFee: sdk.NewDecWithPrec(1, 2),
				ExitFee: sdk.NewDecWithPrec(1, 2),
			}, []types.PoolAsset{{
				Weight: sdk.NewInt(100),
				Token: sdk.Coin{
					Denom:  "foo",
					Amount: sdk.NewInt(-1),
				},
			}, {
				Weight: sdk.NewInt(100),
				Token:  sdk.NewCoin("bar", sdk.NewInt(10000)),
			}}, defaultFutureGovernor)
=======
			_, err := keeper.CreateBalancerPool(suite.ctx, acc1, defaultBalancerPoolParams,
				[]types.PoolAsset{{
					Weight: sdk.NewInt(100),
					Token: sdk.Coin{
						Denom:  "foo",
						Amount: sdk.NewInt(-1),
					},
				}, defaultBarAsset}, defaultFutureGovernor)
>>>>>>> f68d6ed6
			suite.Require().Error(err, "can't create the pool with negative balance PoolAsset")
		},
	}, {
		fn: func() {
			keeper := suite.app.GAMMKeeper
<<<<<<< HEAD
			_, err := keeper.CreatePool(suite.ctx, acc1, types.PoolParams{
				SwapFee: sdk.NewDecWithPrec(1, 2),
				ExitFee: sdk.NewDecWithPrec(1, 2),
			}, []types.PoolAsset{{
				Weight: sdk.NewInt(100),
				Token:  sdk.NewCoin("foo", sdk.NewInt(10000)),
			}, {
				Weight: sdk.NewInt(100),
				Token:  sdk.NewCoin("foo", sdk.NewInt(10000)),
			}}, defaultFutureGovernor)
			suite.Require().Error(err, "can't create the pool with duplicated PoolAssets")
=======
			_, err := keeper.CreateBalancerPool(suite.ctx, acc1, defaultBalancerPoolParams,
				[]types.PoolAsset{{
					Weight: sdk.NewInt(100),
					Token:  sdk.NewCoin("foo", sdk.NewInt(10000)),
				}, {
					Weight: sdk.NewInt(100),
					Token:  sdk.NewCoin("foo", sdk.NewInt(10000)),
				}}, defaultFutureGovernor)
			suite.Require().Error(err, "can't create a pool with duplicated PoolAssets")
>>>>>>> f68d6ed6
		},
	}, {
		fn: func() {
			keeper := suite.app.GAMMKeeper
			keeper.SetParams(suite.ctx, types.Params{
				PoolCreationFee: sdk.Coins{},
			})
<<<<<<< HEAD
			_, err := keeper.CreatePool(suite.ctx, acc1, types.PoolParams{
				SwapFee: sdk.NewDecWithPrec(1, 2),
				ExitFee: sdk.NewDecWithPrec(1, 2),
			}, []types.PoolAsset{{
				Weight: sdk.NewInt(100),
				Token:  sdk.NewCoin("foo", sdk.NewInt(10000)),
			}, {
				Weight: sdk.NewInt(100),
				Token:  sdk.NewCoin("bar", sdk.NewInt(10000)),
			}}, defaultFutureGovernor)
=======
			_, err := keeper.CreateBalancerPool(suite.ctx, acc1, defaultBalancerPoolParams,
				defaultPoolAssets, defaultFutureGovernor)
>>>>>>> f68d6ed6
			suite.Require().NoError(err)
			pools, err := keeper.GetPools(suite.ctx)
			suite.Require().Len(pools, 1)
			suite.Require().NoError(err)
		},
	}, {
		fn: func() {
			keeper := suite.app.GAMMKeeper
			keeper.SetParams(suite.ctx, types.Params{
				PoolCreationFee: nil,
			})
<<<<<<< HEAD
			_, err := keeper.CreatePool(suite.ctx, acc1, types.PoolParams{
				SwapFee: sdk.NewDecWithPrec(1, 2),
				ExitFee: sdk.NewDecWithPrec(1, 2),
			}, []types.PoolAsset{{
				Weight: sdk.NewInt(100),
				Token:  sdk.NewCoin("foo", sdk.NewInt(10000)),
			}, {
				Weight: sdk.NewInt(100),
				Token:  sdk.NewCoin("bar", sdk.NewInt(10000)),
			}}, defaultFutureGovernor)
=======
			_, err := keeper.CreateBalancerPool(suite.ctx, acc1, defaultBalancerPoolParams,
				defaultPoolAssets, defaultFutureGovernor)
>>>>>>> f68d6ed6
			suite.Require().NoError(err)
			pools, err := keeper.GetPools(suite.ctx)
			suite.Require().Len(pools, 1)
			suite.Require().NoError(err)
		},
	}}

	for _, test := range tests {
		suite.SetupTest()

		// Mint some assets to the accounts.
		for _, acc := range []sdk.AccAddress{acc1, acc2, acc3} {
			err := simapp.FundAccount(suite.app.BankKeeper, suite.ctx, acc, sdk.NewCoins(
				sdk.NewCoin("uosmo", sdk.NewInt(10000000000)),
				sdk.NewCoin("foo", sdk.NewInt(10000000)),
				sdk.NewCoin("bar", sdk.NewInt(10000000)),
				sdk.NewCoin("baz", sdk.NewInt(10000000)),
			))
			if err != nil {
				panic(err)
			}
		}

		test.fn()
	}
}

func (suite *KeeperTestSuite) TestJoinPool() {
	tests := []struct {
		fn func(poolId uint64)
	}{
		{
			fn: func(poolId uint64) {
				keeper := suite.app.GAMMKeeper
				balancesBefore := suite.app.BankKeeper.GetAllBalances(suite.ctx, acc2)
				err := keeper.JoinPool(suite.ctx, acc2, poolId, types.OneShare.MulRaw(50), sdk.Coins{})
				suite.Require().NoError(err)
				suite.Require().Equal(types.OneShare.MulRaw(50).String(), suite.app.BankKeeper.GetBalance(suite.ctx, acc2, "gamm/pool/1").Amount.String())
				balancesAfter := suite.app.BankKeeper.GetAllBalances(suite.ctx, acc2)

				deltaBalances, _ := balancesBefore.SafeSub(balancesAfter)
				// The pool was created with the 10000foo, 10000bar, and the pool share was minted as 100000000gamm/pool/1.
				// Thus, to get the 50*OneShare gamm/pool/1, (10000foo, 10000bar) * (1 / 2) balances should be provided.
				suite.Require().Equal("5000", deltaBalances.AmountOf("foo").String())
				suite.Require().Equal("5000", deltaBalances.AmountOf("bar").String())

				liquidity := suite.app.GAMMKeeper.GetTotalLiquidity(suite.ctx)
				suite.Require().Equal("15000bar,15000foo", liquidity.String())
			},
		},
		{
			fn: func(poolId uint64) {
				keeper := suite.app.GAMMKeeper
				err := keeper.JoinPool(suite.ctx, acc2, poolId, sdk.NewInt(0), sdk.Coins{})
				suite.Require().Error(err, "can't join the pool with requesting 0 share amount")
			},
		},
		{
			fn: func(poolId uint64) {
				keeper := suite.app.GAMMKeeper
				err := keeper.JoinPool(suite.ctx, acc2, poolId, sdk.NewInt(-1), sdk.Coins{})
				suite.Require().Error(err, "can't join the pool with requesting negative share amount")
			},
		},
		{
			fn: func(poolId uint64) {
				keeper := suite.app.GAMMKeeper
				// Test the "tokenInMaxs"
				// In this case, to get the 50 * OneShare amount of share token, the foo, bar token are expected to be provided as 5000 amounts.
				err := keeper.JoinPool(suite.ctx, acc2, poolId, types.OneShare.MulRaw(50), sdk.Coins{
					sdk.NewCoin("foo", sdk.NewInt(4999)),
				})
				suite.Require().Error(err)
			},
		},
		{
			fn: func(poolId uint64) {
				keeper := suite.app.GAMMKeeper
				// Test the "tokenInMaxs"
				// In this case, to get the 50 * OneShare amount of share token, the foo, bar token are expected to be provided as 5000 amounts.
				err := keeper.JoinPool(suite.ctx, acc2, poolId, types.OneShare.MulRaw(50), sdk.Coins{
					sdk.NewCoin("foo", sdk.NewInt(5000)),
				})
				suite.Require().NoError(err)

				liquidity := suite.app.GAMMKeeper.GetTotalLiquidity(suite.ctx)
				suite.Require().Equal("15000bar,15000foo", liquidity.String())
			},
		},
	}

	for _, test := range tests {
		suite.SetupTest()

		// Mint some assets to the accounts.
		for _, acc := range []sdk.AccAddress{acc1, acc2, acc3} {
			err := simapp.FundAccount(suite.app.BankKeeper, suite.ctx, acc, sdk.NewCoins(
				sdk.NewCoin("uosmo", sdk.NewInt(10000000000)),
				sdk.NewCoin("foo", sdk.NewInt(10000000)),
				sdk.NewCoin("bar", sdk.NewInt(10000000)),
				sdk.NewCoin("baz", sdk.NewInt(10000000)),
			))
			if err != nil {
				panic(err)
			}
		}

		// Create the pool at first
<<<<<<< HEAD
		poolId, err := suite.app.GAMMKeeper.CreatePool(suite.ctx, acc1, types.PoolParams{
			SwapFee: sdk.NewDecWithPrec(1, 2),
			ExitFee: sdk.NewDecWithPrec(1, 2),
		}, []types.PoolAsset{{
			Weight: sdk.NewInt(100),
			Token:  sdk.NewCoin("foo", sdk.NewInt(10000)),
		}, {
			Weight: sdk.NewInt(100),
			Token:  sdk.NewCoin("bar", sdk.NewInt(10000)),
		}}, defaultFutureGovernor)
=======
		poolId, err := suite.app.GAMMKeeper.CreateBalancerPool(suite.ctx, acc1,
			defaultBalancerPoolParams, defaultPoolAssets, defaultFutureGovernor)
>>>>>>> f68d6ed6
		suite.Require().NoError(err)

		test.fn(poolId)
	}
}

func (suite *KeeperTestSuite) TestExitPool() {
	tests := []struct {
		fn func(poolId uint64)
	}{
		{
			fn: func(poolId uint64) {
				keeper := suite.app.GAMMKeeper
				// Acc2 has no share token.
				err := keeper.ExitPool(suite.ctx, acc2, poolId, types.OneShare.MulRaw(50), sdk.Coins{})
				suite.Require().Error(err)
			},
		},
		{
			fn: func(poolId uint64) {
				keeper := suite.app.GAMMKeeper

				balancesBefore := suite.app.BankKeeper.GetAllBalances(suite.ctx, acc1)
				err := keeper.ExitPool(suite.ctx, acc1, poolId, types.InitPoolSharesSupply.QuoRaw(2), sdk.Coins{})
				suite.Require().NoError(err)
				// (100 - 50) * OneShare should remain.
				suite.Require().Equal(types.InitPoolSharesSupply.QuoRaw(2).String(), suite.app.BankKeeper.GetBalance(suite.ctx, acc1, "gamm/pool/1").Amount.String())
				balancesAfter := suite.app.BankKeeper.GetAllBalances(suite.ctx, acc1)

				deltaBalances, _ := balancesBefore.SafeSub(balancesAfter)
				// The pool was created with the 10000foo, 10000bar, and the pool share was minted as 100*OneShare gamm/pool/1.
				// Thus, to refund the 50*OneShare gamm/pool/1, (10000foo, 10000bar) * (1 / 2) balances should be refunded.
				suite.Require().Equal("-5000", deltaBalances.AmountOf("foo").String())
				suite.Require().Equal("-5000", deltaBalances.AmountOf("bar").String())
			},
		},
		{
			fn: func(poolId uint64) {
				keeper := suite.app.GAMMKeeper

				err := keeper.ExitPool(suite.ctx, acc1, poolId, sdk.NewInt(0), sdk.Coins{})
				suite.Require().Error(err, "can't join the pool with requesting 0 share amount")
			},
		},
		{
			fn: func(poolId uint64) {
				keeper := suite.app.GAMMKeeper

				err := keeper.ExitPool(suite.ctx, acc1, poolId, sdk.NewInt(-1), sdk.Coins{})
				suite.Require().Error(err, "can't join the pool with requesting negative share amount")
			},
		},
		{
			fn: func(poolId uint64) {
				keeper := suite.app.GAMMKeeper

				// Test the "tokenOutMins"
				// In this case, to refund the 50000000 amount of share token, the foo, bar token are expected to be refunded as 5000 amounts.
				err := keeper.ExitPool(suite.ctx, acc1, poolId, types.OneShare.MulRaw(50), sdk.Coins{
					sdk.NewCoin("foo", sdk.NewInt(5001)),
				})
				suite.Require().Error(err)
			},
		},
		{
			fn: func(poolId uint64) {
				keeper := suite.app.GAMMKeeper

				// Test the "tokenOutMins"
				// In this case, to refund the 50000000 amount of share token, the foo, bar token are expected to be refunded as 5000 amounts.
				err := keeper.ExitPool(suite.ctx, acc1, poolId, types.OneShare.MulRaw(50), sdk.Coins{
					sdk.NewCoin("foo", sdk.NewInt(5000)),
				})
				suite.Require().NoError(err)
			},
		},
	}

	for _, test := range tests {
		suite.SetupTest()

		// Mint some assets to the accounts.
		for _, acc := range []sdk.AccAddress{acc1, acc2, acc3} {
			err := simapp.FundAccount(suite.app.BankKeeper, suite.ctx, acc, sdk.NewCoins(
				sdk.NewCoin("uosmo", sdk.NewInt(10000000000)),
				sdk.NewCoin("foo", sdk.NewInt(10000000)),
				sdk.NewCoin("bar", sdk.NewInt(10000000)),
				sdk.NewCoin("baz", sdk.NewInt(10000000)),
			))
			if err != nil {
				panic(err)
			}

			// Create the pool at first
			poolId, err := suite.app.GAMMKeeper.CreatePool(suite.ctx, acc1, types.PoolParams{
				SwapFee: sdk.NewDecWithPrec(1, 2),
				ExitFee: sdk.NewDec(0),
			}, defaultPoolAssets, defaultFutureGovernor)
			suite.Require().NoError(err)

			test.fn(poolId)
		}
	}
}

func (suite *KeeperTestSuite) TestActivePool() {
	type testCase struct {
		blockTime  time.Time
		expectPass bool
	}

	testCases := []testCase{
		{time.Unix(1000, 0), true},
		{time.Unix(2000, 0), true},
	}

	for _, tc := range testCases {
		suite.SetupTest()

		// Mint some assets to the accounts.
		for _, acc := range []sdk.AccAddress{acc1, acc2, acc3} {
			err := simapp.FundAccount(suite.app.BankKeeper, suite.ctx, acc, sdk.NewCoins(
				sdk.NewCoin("uosmo", sdk.NewInt(10000000000)),
				sdk.NewCoin("foo", sdk.NewInt(10000000)),
				sdk.NewCoin("bar", sdk.NewInt(10000000)),
				sdk.NewCoin("baz", sdk.NewInt(10000000)),
			))
			if err != nil {
				panic(err)
			}

			// Create the pool at first
			poolId := suite.preparePoolWithPoolParams(types.PoolParams{
				SwapFee: sdk.NewDec(0),
				ExitFee: sdk.NewDec(0),
			})
			suite.ctx = suite.ctx.WithBlockTime(tc.blockTime)

			// uneffected by start time
			err = suite.app.GAMMKeeper.JoinPool(suite.ctx, acc1, poolId, types.OneShare.MulRaw(50), sdk.Coins{})
			suite.Require().NoError(err)
			err = suite.app.GAMMKeeper.ExitPool(suite.ctx, acc1, poolId, types.InitPoolSharesSupply.QuoRaw(2), sdk.Coins{})
			suite.Require().NoError(err)

			foocoin := sdk.NewCoin("foo", sdk.NewInt(10))

			if tc.expectPass {
				_, err = suite.app.GAMMKeeper.JoinSwapExternAmountIn(suite.ctx, acc1, poolId, foocoin, sdk.ZeroInt())
				suite.Require().NoError(err)
				_, err = suite.app.GAMMKeeper.JoinSwapShareAmountOut(suite.ctx, acc1, poolId, "foo", types.OneShare.MulRaw(10), sdk.NewInt(1000000000000000000))
				suite.Require().NoError(err)
				_, err = suite.app.GAMMKeeper.ExitSwapShareAmountIn(suite.ctx, acc1, poolId, "foo", types.OneShare.MulRaw(10), sdk.ZeroInt())
				suite.Require().NoError(err)
				_, err = suite.app.GAMMKeeper.ExitSwapExternAmountOut(suite.ctx, acc1, poolId, foocoin, sdk.NewInt(1000000000000000000))
				suite.Require().NoError(err)
			} else {
				_, err = suite.app.GAMMKeeper.JoinSwapExternAmountIn(suite.ctx, acc1, poolId, foocoin, sdk.ZeroInt())
				suite.Require().Error(err)
				_, err = suite.app.GAMMKeeper.JoinSwapShareAmountOut(suite.ctx, acc1, poolId, "foo", types.OneShare.MulRaw(10), sdk.NewInt(1000000000000000000))
				suite.Require().Error(err)
				_, err = suite.app.GAMMKeeper.ExitSwapShareAmountIn(suite.ctx, acc1, poolId, "foo", types.OneShare.MulRaw(10), sdk.ZeroInt())
				suite.Require().Error(err)
				_, err = suite.app.GAMMKeeper.ExitSwapExternAmountOut(suite.ctx, acc1, poolId, foocoin, sdk.NewInt(1000000000000000000))
				suite.Require().Error(err)
			}
		}
	}
}<|MERGE_RESOLUTION|>--- conflicted
+++ resolved
@@ -42,7 +42,6 @@
 		keeper := suite.app.GAMMKeeper
 
 		// Try to create pool without balances.
-<<<<<<< HEAD
 		_, err := keeper.CreatePool(suite.ctx, acc1, types.PoolParams{
 			SwapFee: sdk.NewDecWithPrec(1, 2),
 			ExitFee: sdk.NewDecWithPrec(1, 2),
@@ -53,10 +52,6 @@
 			Weight: sdk.NewInt(100),
 			Token:  sdk.NewCoin("bar", sdk.NewInt(10000)),
 		}}, defaultFutureGovernor)
-=======
-		_, err := keeper.CreateBalancerPool(suite.ctx, acc1, defaultBalancerPoolParams,
-			defaultPoolAssets, defaultFutureGovernor)
->>>>>>> f68d6ed6
 		suite.Require().Error(err)
 	}()
 
@@ -67,7 +62,6 @@
 			keeper := suite.app.GAMMKeeper
 			prevFeePool := suite.app.DistrKeeper.GetFeePoolCommunityCoins(suite.ctx)
 			prevAcc1Bal := suite.app.BankKeeper.GetAllBalances(suite.ctx, acc1)
-<<<<<<< HEAD
 			poolId, err := keeper.CreatePool(suite.ctx, acc1, types.PoolParams{
 				SwapFee: sdk.NewDecWithPrec(1, 2),
 				ExitFee: sdk.NewDecWithPrec(1, 2),
@@ -78,10 +72,6 @@
 				Weight: sdk.NewInt(100),
 				Token:  sdk.NewCoin("bar", sdk.NewInt(10000)),
 			}}, defaultFutureGovernor)
-=======
-			poolId, err := keeper.CreateBalancerPool(suite.ctx, acc1, defaultBalancerPoolParams,
-				defaultPoolAssets, defaultFutureGovernor)
->>>>>>> f68d6ed6
 			suite.Require().NoError(err)
 
 			pool, err := keeper.GetPool(suite.ctx, poolId)
@@ -129,22 +119,15 @@
 	}, {
 		fn: func() {
 			keeper := suite.app.GAMMKeeper
-<<<<<<< HEAD
 			_, err := keeper.CreatePool(suite.ctx, acc1, types.PoolParams{
 				SwapFee: sdk.NewDecWithPrec(1, 2),
 				ExitFee: sdk.NewDecWithPrec(1, 2),
 			}, []types.PoolAsset{}, defaultFutureGovernor)
 			suite.Require().Error(err, "can't create the pool with empty PoolAssets")
-=======
-			_, err := keeper.CreateBalancerPool(suite.ctx, acc1, defaultBalancerPoolParams,
-				[]types.PoolAsset{}, defaultFutureGovernor)
-			suite.Require().Error(err, "can't create a pool with empty PoolAssets")
->>>>>>> f68d6ed6
-		},
-	}, {
-		fn: func() {
-			keeper := suite.app.GAMMKeeper
-<<<<<<< HEAD
+		},
+	}, {
+		fn: func() {
+			keeper := suite.app.GAMMKeeper
 			_, err := keeper.CreatePool(suite.ctx, acc1, types.PoolParams{
 				SwapFee: sdk.NewDecWithPrec(1, 2),
 				ExitFee: sdk.NewDecWithPrec(1, 2),
@@ -156,19 +139,10 @@
 				Token:  sdk.NewCoin("bar", sdk.NewInt(10000)),
 			}}, defaultFutureGovernor)
 			suite.Require().Error(err, "can't create the pool with 0 weighted PoolAsset")
-=======
-			_, err := keeper.CreateBalancerPool(suite.ctx, acc1, defaultBalancerPoolParams,
-				[]types.PoolAsset{{
-					Weight: sdk.NewInt(0),
-					Token:  sdk.NewCoin("foo", sdk.NewInt(10000)),
-				}, defaultBarAsset}, defaultFutureGovernor)
-			suite.Require().Error(err, "can't create the pool with a 0 weighted PoolAsset")
->>>>>>> f68d6ed6
-		},
-	}, {
-		fn: func() {
-			keeper := suite.app.GAMMKeeper
-<<<<<<< HEAD
+		},
+	}, {
+		fn: func() {
+			keeper := suite.app.GAMMKeeper
 			_, err := keeper.CreatePool(suite.ctx, acc1, types.PoolParams{
 				SwapFee: sdk.NewDecWithPrec(1, 2),
 				ExitFee: sdk.NewDecWithPrec(1, 2),
@@ -179,19 +153,11 @@
 				Weight: sdk.NewInt(100),
 				Token:  sdk.NewCoin("bar", sdk.NewInt(10000)),
 			}}, defaultFutureGovernor)
-=======
-			_, err := keeper.CreateBalancerPool(suite.ctx, acc1, defaultBalancerPoolParams,
-				[]types.PoolAsset{{
-					Weight: sdk.NewInt(-1),
-					Token:  sdk.NewCoin("foo", sdk.NewInt(10000)),
-				}, defaultBarAsset}, defaultFutureGovernor)
->>>>>>> f68d6ed6
 			suite.Require().Error(err, "can't create the pool with negative weighted PoolAsset")
 		},
 	}, {
 		fn: func() {
 			keeper := suite.app.GAMMKeeper
-<<<<<<< HEAD
 			_, err := keeper.CreatePool(suite.ctx, acc1, types.PoolParams{
 				SwapFee: sdk.NewDecWithPrec(1, 2),
 				ExitFee: sdk.NewDecWithPrec(1, 2),
@@ -202,19 +168,11 @@
 				Weight: sdk.NewInt(100),
 				Token:  sdk.NewCoin("bar", sdk.NewInt(10000)),
 			}}, defaultFutureGovernor)
-=======
-			_, err := keeper.CreateBalancerPool(suite.ctx, acc1, defaultBalancerPoolParams,
-				[]types.PoolAsset{{
-					Weight: sdk.NewInt(100),
-					Token:  sdk.NewCoin("foo", sdk.NewInt(0)),
-				}, defaultBarAsset}, defaultFutureGovernor)
->>>>>>> f68d6ed6
 			suite.Require().Error(err, "can't create the pool with 0 balance PoolAsset")
 		},
 	}, {
 		fn: func() {
 			keeper := suite.app.GAMMKeeper
-<<<<<<< HEAD
 			_, err := keeper.CreatePool(suite.ctx, acc1, types.PoolParams{
 				SwapFee: sdk.NewDecWithPrec(1, 2),
 				ExitFee: sdk.NewDecWithPrec(1, 2),
@@ -228,22 +186,11 @@
 				Weight: sdk.NewInt(100),
 				Token:  sdk.NewCoin("bar", sdk.NewInt(10000)),
 			}}, defaultFutureGovernor)
-=======
-			_, err := keeper.CreateBalancerPool(suite.ctx, acc1, defaultBalancerPoolParams,
-				[]types.PoolAsset{{
-					Weight: sdk.NewInt(100),
-					Token: sdk.Coin{
-						Denom:  "foo",
-						Amount: sdk.NewInt(-1),
-					},
-				}, defaultBarAsset}, defaultFutureGovernor)
->>>>>>> f68d6ed6
 			suite.Require().Error(err, "can't create the pool with negative balance PoolAsset")
 		},
 	}, {
 		fn: func() {
 			keeper := suite.app.GAMMKeeper
-<<<<<<< HEAD
 			_, err := keeper.CreatePool(suite.ctx, acc1, types.PoolParams{
 				SwapFee: sdk.NewDecWithPrec(1, 2),
 				ExitFee: sdk.NewDecWithPrec(1, 2),
@@ -255,17 +202,6 @@
 				Token:  sdk.NewCoin("foo", sdk.NewInt(10000)),
 			}}, defaultFutureGovernor)
 			suite.Require().Error(err, "can't create the pool with duplicated PoolAssets")
-=======
-			_, err := keeper.CreateBalancerPool(suite.ctx, acc1, defaultBalancerPoolParams,
-				[]types.PoolAsset{{
-					Weight: sdk.NewInt(100),
-					Token:  sdk.NewCoin("foo", sdk.NewInt(10000)),
-				}, {
-					Weight: sdk.NewInt(100),
-					Token:  sdk.NewCoin("foo", sdk.NewInt(10000)),
-				}}, defaultFutureGovernor)
-			suite.Require().Error(err, "can't create a pool with duplicated PoolAssets")
->>>>>>> f68d6ed6
 		},
 	}, {
 		fn: func() {
@@ -273,21 +209,16 @@
 			keeper.SetParams(suite.ctx, types.Params{
 				PoolCreationFee: sdk.Coins{},
 			})
-<<<<<<< HEAD
-			_, err := keeper.CreatePool(suite.ctx, acc1, types.PoolParams{
-				SwapFee: sdk.NewDecWithPrec(1, 2),
-				ExitFee: sdk.NewDecWithPrec(1, 2),
-			}, []types.PoolAsset{{
-				Weight: sdk.NewInt(100),
-				Token:  sdk.NewCoin("foo", sdk.NewInt(10000)),
-			}, {
-				Weight: sdk.NewInt(100),
-				Token:  sdk.NewCoin("bar", sdk.NewInt(10000)),
-			}}, defaultFutureGovernor)
-=======
-			_, err := keeper.CreateBalancerPool(suite.ctx, acc1, defaultBalancerPoolParams,
-				defaultPoolAssets, defaultFutureGovernor)
->>>>>>> f68d6ed6
+			_, err := keeper.CreatePool(suite.ctx, acc1, types.PoolParams{
+				SwapFee: sdk.NewDecWithPrec(1, 2),
+				ExitFee: sdk.NewDecWithPrec(1, 2),
+			}, []types.PoolAsset{{
+				Weight: sdk.NewInt(100),
+				Token:  sdk.NewCoin("foo", sdk.NewInt(10000)),
+			}, {
+				Weight: sdk.NewInt(100),
+				Token:  sdk.NewCoin("bar", sdk.NewInt(10000)),
+			}}, defaultFutureGovernor)
 			suite.Require().NoError(err)
 			pools, err := keeper.GetPools(suite.ctx)
 			suite.Require().Len(pools, 1)
@@ -299,21 +230,16 @@
 			keeper.SetParams(suite.ctx, types.Params{
 				PoolCreationFee: nil,
 			})
-<<<<<<< HEAD
-			_, err := keeper.CreatePool(suite.ctx, acc1, types.PoolParams{
-				SwapFee: sdk.NewDecWithPrec(1, 2),
-				ExitFee: sdk.NewDecWithPrec(1, 2),
-			}, []types.PoolAsset{{
-				Weight: sdk.NewInt(100),
-				Token:  sdk.NewCoin("foo", sdk.NewInt(10000)),
-			}, {
-				Weight: sdk.NewInt(100),
-				Token:  sdk.NewCoin("bar", sdk.NewInt(10000)),
-			}}, defaultFutureGovernor)
-=======
-			_, err := keeper.CreateBalancerPool(suite.ctx, acc1, defaultBalancerPoolParams,
-				defaultPoolAssets, defaultFutureGovernor)
->>>>>>> f68d6ed6
+			_, err := keeper.CreatePool(suite.ctx, acc1, types.PoolParams{
+				SwapFee: sdk.NewDecWithPrec(1, 2),
+				ExitFee: sdk.NewDecWithPrec(1, 2),
+			}, []types.PoolAsset{{
+				Weight: sdk.NewInt(100),
+				Token:  sdk.NewCoin("foo", sdk.NewInt(10000)),
+			}, {
+				Weight: sdk.NewInt(100),
+				Token:  sdk.NewCoin("bar", sdk.NewInt(10000)),
+			}}, defaultFutureGovernor)
 			suite.Require().NoError(err)
 			pools, err := keeper.GetPools(suite.ctx)
 			suite.Require().Len(pools, 1)
@@ -422,7 +348,6 @@
 		}
 
 		// Create the pool at first
-<<<<<<< HEAD
 		poolId, err := suite.app.GAMMKeeper.CreatePool(suite.ctx, acc1, types.PoolParams{
 			SwapFee: sdk.NewDecWithPrec(1, 2),
 			ExitFee: sdk.NewDecWithPrec(1, 2),
@@ -433,10 +358,6 @@
 			Weight: sdk.NewInt(100),
 			Token:  sdk.NewCoin("bar", sdk.NewInt(10000)),
 		}}, defaultFutureGovernor)
-=======
-		poolId, err := suite.app.GAMMKeeper.CreateBalancerPool(suite.ctx, acc1,
-			defaultBalancerPoolParams, defaultPoolAssets, defaultFutureGovernor)
->>>>>>> f68d6ed6
 		suite.Require().NoError(err)
 
 		test.fn(poolId)
