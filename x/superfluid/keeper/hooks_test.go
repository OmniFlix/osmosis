--- conflicted
+++ resolved
@@ -16,10 +16,6 @@
 		{
 			"happy path with single validator and delegator",
 			[]stakingtypes.BondStatus{stakingtypes.Bonded},
-<<<<<<< HEAD
-			[]superfluidDelegation{{0, 0, 0, 1000000}},
-			sdk.Coins{{Amount: sdk.NewInt(999990), Denom: "stake"}},
-=======
 			1,
 			[]superfluidDelegation{{0, 0, 0, 1000000}},
 			// bond denom staked in pool = 15_000_000
@@ -42,7 +38,6 @@
 			// last period cumulative reward ratio being 0
 			// Thus as rewards, we expect 999986stake, calculted using the following equation: (999_86.66684 - 0) * 7_500_000
 			[]sdk.Coins{{sdk.NewCoin("stake", sdk.NewInt(999990))}, {sdk.NewCoin("stake", sdk.NewInt(999986))}},
->>>>>>> 20cfa05c
 		},
 	}
 
@@ -51,31 +46,18 @@
 			suite.SetupTest()
 			valAddrs := suite.SetupValidators(tc.validatorStats)
 
-<<<<<<< HEAD
-			// we create two additional pools: total three pools, 10 gauges
-			denoms, poolIds := suite.SetupGammPoolsAndSuperfluidAssets([]sdk.Dec{sdk.NewDec(20), sdk.NewDec(20)})
-
-			// Generate delegator addresses
-			delAddrs := CreateRandomAccounts(1)
-=======
 			denoms, poolIds := suite.SetupGammPoolsAndSuperfluidAssets([]sdk.Dec{sdk.NewDec(20)})
 
 			// Generate delegator addresses
 			delAddrs := CreateRandomAccounts(tc.delegatorNumber)
->>>>>>> 20cfa05c
 			intermediaryAccs, locks := suite.SetupSuperfluidDelegations(delAddrs, valAddrs, tc.superDelegations, denoms)
 			suite.checkIntermediaryAccountDelegations(intermediaryAccs)
 
 			// run swap and set spot price
 			pool, err := suite.App.GAMMKeeper.GetPool(suite.Ctx, poolIds[0])
 			suite.Require().NoError(err)
-<<<<<<< HEAD
-			poolAssets := pool.GetAllPoolAssets()
-			suite.SwapAndSetSpotPrice(poolIds[0], poolAssets[1], poolAssets[0])
-=======
 			coins := pool.GetTotalPoolLiquidity(suite.Ctx)
 			suite.SwapAndSetSpotPrice(poolIds[0], coins[1], coins[0])
->>>>>>> 20cfa05c
 
 			// run epoch actions
 			// run begin block for each validator so that both validator gets block rewards
@@ -87,20 +69,6 @@
 			newEpochMultiplier := suite.App.SuperfluidKeeper.GetOsmoEquivalentMultiplier(suite.Ctx, denoms[0])
 			suite.Require().Equal(newEpochMultiplier, sdk.NewDec(15))
 
-<<<<<<< HEAD
-			// check gauge creation in new block
-			intermediaryAccAddr := suite.App.SuperfluidKeeper.GetLockIdIntermediaryAccountConnection(suite.Ctx, locks[0].ID)
-			intermediaryAcc := suite.App.SuperfluidKeeper.GetIntermediaryAccount(suite.Ctx, intermediaryAccAddr)
-			gauge, err := suite.App.IncentivesKeeper.GetGaugeByID(suite.Ctx, intermediaryAcc.GaugeId)
-
-			suite.Require().NoError(err)
-			suite.Require().Equal(gauge.Id, intermediaryAcc.GaugeId)
-			suite.Require().Equal(gauge.IsPerpetual, true)
-			suite.Require().Equal(gauge.Coins, tc.expRewards)
-			suite.Require().Equal(gauge.NumEpochsPaidOver, uint64(1))
-			suite.Require().Equal(gauge.FilledEpochs, uint64(1))
-			suite.Require().Equal(gauge.DistributedCoins, tc.expRewards)
-=======
 			for index, lock := range locks {
 				// check gauge creation in new block
 				intermediaryAccAddr := suite.App.SuperfluidKeeper.GetLockIdIntermediaryAccountConnection(suite.Ctx, lock.ID)
@@ -112,7 +80,6 @@
 				suite.Require().Equal(gauge.Coins, tc.expRewards[index])
 				suite.Require().Equal(gauge.DistributedCoins, tc.expRewards[index])
 			}
->>>>>>> 20cfa05c
 
 			// check delegation changes
 			for _, acc := range intermediaryAccs {
@@ -121,17 +88,12 @@
 				delegation, found := suite.App.StakingKeeper.GetDelegation(suite.Ctx, acc.GetAccAddress(), valAddr)
 				suite.Require().True(found)
 				suite.Require().Equal(sdk.NewDec(7500000), delegation.Shares)
-<<<<<<< HEAD
-=======
 			}
 
 			for index, delAddr := range delAddrs {
 				balance := suite.App.BankKeeper.GetAllBalances(suite.Ctx, delAddr)
 				suite.Require().Equal(tc.expRewards[index], balance)
->>>>>>> 20cfa05c
-			}
-			balance := suite.App.BankKeeper.GetAllBalances(suite.Ctx, delAddrs[0])
-			suite.Require().Equal(tc.expRewards, balance)
+			}
 		})
 	}
 }
