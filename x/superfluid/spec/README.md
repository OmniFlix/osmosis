# Superfluid Staking

## Abstract

Superfluid Staking provides the consensus layer more security with a
sort of "Proof of Useful Stake". Each person gets an amount of Osmo
representative of the value of their share of liquidity pool tokens
staked and delegated to validators, resulting in the security guarantee
of the consensus layer to also be based on GAMM LP shares. The OSMO
token is minted and burned in the context of Superfluid Staking.
Throughout all of this, OSMO's supply is preserved in queries to the
bank module.

### The process

<<<<<<< HEAD
All of the below methods are found under the [Superfluid modules](https://github.com/osmosis-labs/osmosis/tree/main/x/superfluid).

- The `SuperfluidDelegate` method stores your share of bonded liquidity pool tokens, with `validateLock` as a verifier for lockup time.
- `GetSuperfluidOsmo` mints OSMO tokens each day for delegation as a representative of the value of your pool share. This amount is minted because the staking module at the moment requires staked tokens to be in OSMO. This amount is burned each day and re-minted to keep the representative amount of the value of your pool share accurate. The lockup duration is guaranteed from the underlying lockup module.
- `GetExpectedDelegationAmount` iterates over each (denom, delegate) pair and checks for how much OSMO we have delegated. The difference from the current balance to what is expected is burned / minted to match with the expected.
- A `messageServer` method executes the Superfluid delegate message.
- `syntheticLockup` is used to index bond holders and track their addresses for reward distribution or potentially slashing purposes. These track whether if your Superfluid stake is currently bonding or unbonding.
- An `IntermediaryAccount` is mostly used for the actual reward distribution or slashing events, and are responsible for establishing the connection between each superfluid staked lock and their delegation to the validator. These work by transferring the superfluid OSMO to their respective delegators. Rewards are linearly scaled based on how much you have locked for a given (validator, denom) pair. Rewards are first moved to the incentive gauges, then distributed from the gauges. In this way, we're using the existing gauge reward system for paying out superfluid staking rewards and tracking the amount you have superfluidly staked using the lockup module.
- Rewards are distributed per epoch, which is currently a day. `abci.go` checks whether or not the current block is at the beginning of the epoch using `BeginBlock`.
- Superfluid staking will continue to expand to other Osmosis pools based on governance proposals and vote turnouts.
=======
All of the below methods are found under the [Superfluid
modules](https://github.com/osmosis-labs/osmosis/tree/main/x/superfluid).

- The `SuperfluidDelegate` method stores your share of bonded
    liquidity pool tokens, with `validateLock` as a verifier for lockup
    time.
- `GetSuperfluidOsmo` mints OSMO tokens each day for delegation as a
    representative of the value of your pool share. This amount is
    minted because the staking module at the moment requires staked
    tokens to be in OSMO. This amount is burned each day and re-minted
    to keep the representative amount of the value of your pool share
    accurate. The lockup duration is guaranteed from the underlying
    lockup module.
- `GetExpectedDelegationAmount` iterates over each (denom, delegate)
    pair and checks for how much OSMO we have delegated. The difference
    from the current balance to what is expected is burned / minted to
    match with the expected.
- A `messageServer` method executes the Superfluid delegate message.
- `syntheticLockup` is used to index bond holders and tracking their
    addresses for reward distribution or potentially slashing purposes.
    These track whether if your Superfluid stake is currently bonding or
    unbonding.
- An `IntermediaryAccount` is mostly used for the actual reward
    distribution or slashing events, and are responsible for
    establishing the connection between each superfluid staked lock and
    their delegation to the validator. These work by transferring the
    superfluid OSMO to their respective delegators. Rewards are linearly
    scaled based on how much you have locked for a given (validator,
    denom) pair. Rewards are first moved to the incentive gauges, then
    distributed from the gauges. In this way, we're using the existing
    gauge reward system for paying out superfluid staking rewards and
    tracking the amount you have superfluidly staked using the lockup
    module.
- Rewards are distributed per epoch, which is currently a day.
    `abci.go` checks whether or not the current block is at the
    beginning of the epoch using `BeginBlock`.
- Superfluid staking will continue to expand to other Osmosis pools
    based on governance proposals and vote turnouts.
>>>>>>> 8b1c2c01

### Example

If Alice has 500 GAMM tokens bonded to the ATOM \<\> OSMO, she will have
the equivalent value of OSMO minted, delegated to her chosen staker, and
burned for her each day with Superfluid staking. On the user side, all
she has to know is who she wants to delegate her tokens to. In order to
switch delegation, she has to unbond her tokens from the pool first and
then redeposit. Bob, who has a share of the same liquidity pool before
Superfluid Staking went live, also has to re-deposit into the pool for
the above process to kickstart.

### Why mint Osmo? How is this method safe and accurate?

<<<<<<< HEAD
Superfluid staking requires the minting of OSMO because in order to stake on the Osmosis chain, OSMO tokens are required as the chosen collateral. Synthetic Osmo is minted here as a representative of the value of each superfluid staker's liquidity pool tokens.

The pool tokens are acquired by the user from normally staking in a liquidity pool. They get minted an amount of OSMO equivalent to the value of their GAMM pool tokens. This method is accurate because querying the value of OSMO every day allows for burning and minting according to the difference in value of OSMO relative to the expected delegation amount (as seen with [GetExpectedDelegationAmount](https://github.com/osmosis-labs/osmosis/blob/main/x/superfluid/keeper/stake.go)). It's like having a price oracle for fairly calculating the amount the user has superfluidly staked.
=======
Superfluid staking requires the minting of OSMO because in order to
stake on the Osmosis chain, OSMO tokens are required as the chosen
collateral. Synthetic Osmo is minted here as a representative of the
value of each superfluid staker's liquidity pool tokens.

The pool tokens are acquired by the user from normally staking in a
liquidity pool. They get minted an amount of OSMO equivalent to the
value of their GAMM pool tokens. This method is accurate because
querying the value OSMO every day allows for burning and minting
according to the difference in value of OSMO relative to the expected
delegation amount (as seen with
[GetExpectedDelegationAmount](https://github.com/osmosis-labs/osmosis/blob/main/x/superfluid/keeper/stake.go)).
It's like having a price oracle for fairly calculating the amount the
user has superfluidly staked.

On epoch (start of every day), we read from the lockup module how much
GAMM tokens we have locked which acts as an oracle for the
representative price of the GAMM token shares. The superfluid module has
"hooks" messages to refresh delegation amounts
(`RefreshIntermediaryDelegationAmounts`) and to increase delegation on
lockup (`IncreaseSuperfluidDelegation`). Then, we see whether or not the
superfluid OSMO currently delegated is worth more or less than this
expected delegation amount amount. If the OSMO is worth more, we do
instant undelegations and immediately burn the OSMO. If less, we mint
OSMO and update the amount delegated. A simplified diagram of this whole
process is found below:

`<br/>`{=html}

```{=html}
<p style="text-align:center;">
```
>>>>>>> 8b1c2c01

`<img src="https://raw.githubusercontent.com/osmosis-labs/osmosis/main/x/superfluid/spec/superfluiddiagram.png" height="300"/>`{=html}

```{=html}
</p>
```

<<<<<<< HEAD
</br>

This minting is safe because we strictly constrain the permissions of Bank (the module that burns and mints OSMO) to do what it's designed to do. The authority is mediated through `mintOsmoTokensAndDelegate` and `forceUndelegateAndBurnOsmoTokens` keeper methods called by the `SuperfluidDelegate` and `SuperfluidUndelegate` message handlers for the tokens. The hooks above that increase delegation and refresh delegation amounts also call this keeper method.

The delegation is then verified to not already be associated with an intermediary account (to prevent double-staking), and is always delegated or withdrawn taking into account various multipliers for synthetic OSMO value (its worth with respect to the liquidity pool, and a risk modifier) to prevent mint inaccuracies. Before minting, we also check that the message sender is the owner of the locked funds; that the lock is not unlocking; is locked for at least the unbonding period, and is bonded to a single asset. We also check to see if the lock isn't already in superfluid and that the same lock isn't currently being unbonded.

On the end of each epoch, we iterate through all intermediary accounts to withdraw delegation rewards they may have received and put it all into the perpetual gauges corresponding to each account for reward delegation.

### Bonding, unbonding, slashing

Here, we describe how token bonding and unbonding works, and what happens to your superfluid tokens in the case of a slashing event.

### Bonding:

When bonding, your input tokens are locked up and you are given GAMM pool tokens in exchange. These GAMM pool tokens represent a share of the total liquidity pool, and allows you to get transaction fees or participate in external incentive gauge token distributions. When bonding, on top of the regular bonding transaction there will also be a selection of validators. As stated above, OSMO is also minted and burned each day and superfluidly staked to whoever you have chosen to be your validator. You gain additional APR as a reward for bolstering the Osmosis chain's consensus integrity by delegating.

### Unbonding:

When unbonding, superfluid tokens get un-delegated. After making sure that the unbond message sender is the owner of their corresponding locked funds, the existing synthetic lockup is deleted and replaced with a new synthetic lockup for unbonding purposes. The undelegated OSMO is then instantly withdrawn from the intermediate account and validator using the InstantUndelegate function. The OSMO that was originally used for representing your LP shares are burnt.
Moves the tracker for unbonding, allows the underlying lock to start unlocking if desired

### Slashing:

Slashing works by gathering all accounts who were superfluidly staking and delegated to the violating validator and slashing their underlying lock collateral. The amount of tokens to slash are first calculated then removed from the underlying and synthetic lock. Therefore, it is important to select a reputable or reliable validator as to minimize slashing risks on your tokens. At the moment we are slashing at latest price rather than block height price. All slashed tokens go to the community pool.
=======
`</br>`{=html}

This minting is safe because we strict constrain the permissions of Bank
(the module that burns and mints OSMO) to do what it's designed to do.
The authority is mediated through `mintOsmoTokensAndDelegate` and
`forceUndelegateAndBurnOsmoTokens` keeper methods called by the
`SuperfluidDelegate` and `SuperfluidUndelegate` message handlers for the
tokens. The hooks above that increase delegation and refresh delegation
amounts also call this keeper method.

The delegation is then verified to not already be associated with an
intermediary account (to prevent double-staking), and is always
delegated or withdrawn taking into account various multipliers for
synthetic OSMO value (its worth with respect to the liquidity pool, and
a risk modifier) to prevent mint inaccuracies. Before minting, we also
check that the message sender is the owner of the locked funds; that the
lock is not unlocking; is locked for at least the unbonding period, and
is bonded to a single asset. We also check to see if the lock isn't
already in superfluid and that the same lock isn't currently being
unbonded.

On the end of each epoch, we iterate through all intermediary accounts
to withdraw delegation rewards they may have received and put it all
into the perpetual gauges corresponding to each account for reward
delegation.

### Bonding, unbonding, slashing

Here, we describe how token bonding and unbonding works, and what
happens to your superfluid tokens in the case of a slashing event.

### Bonding

When bonding, your input tokens are locked up and you are given GAMM
pool tokens in exchange. These GAMM pool tokens represent a share of the
total liquidity pool, and allows you to get transaction fees or
participate in external incentive gauge token distributions. When
bonding, on top of the regular bonding transaction there will also be a
selection of validators. As stated above, OSMO is also minted and burned
each day and superfluidly staked to whoever you have chosen to be your
validator. You gain additional APR as a reward for bolstering the
Osmosis chain's consensus integrity by delegating.

### Unbonding

When unbonding, superfluid tokens get un-delegated. After making sure
that the unbond message sender is the owner of their corresponding
locked funds, the existing synthetic lockup is deleted and replaced with
a new synthetic lockup for unbonding purposes. The undelegated OSMO is
then instantly withdrawn from the intermediate account and validator
using the InstantUndelegate function. The OSMO that was originally used
for representing your LP shares are burnt. Moves the tracker for
unbonding, allows the underlying lock to start unlocking if desired
>>>>>>> 8b1c2c01

## Concepts

### SyntheticLockups

SyntheticLockups are synthetica of PeriodLocks, but different in the
sense that they store suffix, which is a combination of
bonding/unbonding status + validator address. This is mainly used to
track whether an individual lock that has been superfluid staked has an
bonding status or a unbonding status from the staking delegations.

### Intermediary Account

Intermediary Accounts establishes the connections between the superfluid
staked locks and delegations to the validator. Intermediary accounts
exists for every denom + validator combination, so that it would group
locks with the same denom + validator selection. Superfluid staking a
lock would mint equivalent amount of OSMO of the lock and send it to the
intermediary account and the intermediarry accounts would be delegating
to the specified validator.

### Intermediary Account Connection

Intermediary Accounts Connection serves the role of tracking the locks
that an Intermediary Account is dedicated to.

## State

### Superfluid Asset

A superfluid asset is a alternative asset (non-OSMO) that is allowed by
governance to be used for staking.

It can only be updated by governance proposals. We validate at proposal
creation time that the denom + pool exists. (Are we going to ignore edge
cases around a reference pool getting deleted it)

### Intermediary Accounts

Lots of questions to be answered here

### Dedicated Gauges

Each intermediary account has has dedicated gauge where it sends the
delegation rewards to. Gauges are distributing the rewards to end users
at the end of the epoch.

### Synthetic Lockups created

At the moment, one lock can only be fully bonded to one validator.

### Osmo Equivalent Multipliers

The Osmo Equivalent Multiplier for an asset is the multiplier it has for
its value relative to OSMO.

Different types of assets can have different functions for calculating
their multiplier. We currently support two asset types.

1. Native Token

The multiplier for OSMO is alway 1.

2. Gamm LP Shares

Currently we use the spot price for an asset based on a designated
osmo-basepair pool of an asset. The multiplier is set once per epoch, at
the beginning of the epoch. In the future, we will switch this out to
use a TWAP instead.

### State changes

The state of superfluid module state modifiers are classified into below
categories.

- [Proposals](07_proposals.md)
- [Messages](03_messages.md)
- [Epoch](04_epoch.md)
- [Hooks](06_hooks.md)

### Messages

### Superfluid Delegate

Owners of superfluid asset locks can submit `MsgSuperfluidDelegate`
transactions to delegate the Osmo in their locks to a selected
validator.

``` {.go}
type MsgSuperfluidDelegate struct {
 Sender  string
 LockId  uint64
 ValAddr string
}
```

**State Modifications:**

- Safety Checks that are being done before running superfluid logic:
  - Check that `Sender` is the owner of `lock`
  - Check that `lock` corresponds to a single locked asset
  - Check that `lock` is not unlocking
  - Check that `lock` is locked for at least the unbonding period
  - Check that this `LockID` is not already superfluided
  - Check that the same lock isn't being unbonded
- Get the `IntermediaryAccount` for this lock's `Denom` and `ValAddr`
    pair.
  - Create it + a new gauge for the synthetic denom, if it does not
        yet exist.
- Create a SyntheticLockup.
- Calculate `Osmo` to delegate on behalf of this `lock`, as
    `Osmo Equivalent Multiplier` \* `# LP Shares` \*
    `Risk Adjustment Factor`
  - If this amount is less than 0.000001 `Osmo` (`1 uosmo`) reject
        the transaction, as it would be delegating `0 uosmo`
- Mint `Osmo` to match this amount and send to `IntermediaryAccount`
- Create a delegation from `IntermediaryAccount` to `Validator`
- Create a new perpetual `Gauge` for distributing staking payouts to
    locks of a synethic asset based on this `Validator` / `Denom` pair.
- Create a connection between this `lockID` and this
    `IntermediaryAccount`

### Superfluid Undelegate

``` {.go}
type MsgSuperfluidUndelegate struct {
 Sender string
 LockId uint64
}
```

**State Modifications:**

- Lookup `lock` by `LockID`
- Check that `Sender` is the owner of `lock`
- Get the `IntermediaryAccount` for this `lockID`
- Delete the `SyntheticLockup` associated to this `lockID` + `ValAddr`
    pair
- Create a new `SyntheticLockup` which is unbonding
- Calculate the amount of `Osmo` delegated on behalf of this `lock` as
    `Osmo Equivalent Multipler` \* `# LP Shares` \*
    `Risk Adjustment Factor`
  - If this amount is less than 0.000001 `Osmo`, there is no
        delegated `Osmo` to undelegate and burn
- Use `InstantUndelegate` to instantly remove delegation from
    `IntermediaryAccount` to `Validator`
- Immediately burn undelegated `Osmo`
- Delete the connection between `lockID` and `IntermediaryAccount`

### Lock and Superfluid Delegate

``` {.go}
type MsgLockAndSuperfluidDelegate struct {
 Sender string
 Coins sdk.Coins
 ValAddr string
}
```

This is effectively a multimsg tx of lockup's `MsgLockTokens` and
superfluid's `MsgSuperfluidDelegate`, but it is implemented as a single
msg, because currently we don't have a way of passing the lockid
outputted by `MsgLockTokens` as an input into the
`MsgSuperfluidDelegate` prior to execution.

**State Modifications:**

- Ensures that Coins has a length of only 1 (we use sdk.Coins instead
    of sdk.Coin in order to allow more flexibility in the future)
- Creates a lockup with Coins of a lock duration equivalent to the
    unstaking period from the staking module
  - Uses the lockup module's MsgServer
- Gets the lock id of the created lock, and uses it generate and
    execute a MsgSuperfluidDelegate message
  - Uses the SuperfluidDelegate function on this msg server

### Superfluid Unbond Lock

``` {.go}
type MsgSuperfluidUnbondLock struct {
 Sender string
 LockId uint64
}
```

<<<<<<< HEAD
This message does all the functionality of `MsgSuperfluidUndelegate` but also starts unbonding the underlying
lock as well, allowing both the unstaking and unlocking to complete at the same time. Without using this function, a user will not be able to start unbonding their underlying lock until after the the unstaking has finished.
=======
This message does all the functionality of `MsgSuperfluidUndelegate` but
also starts unbonding the underlying lock as well, allowing both the
unstaking and unlocking to complete at the same time. Without using this
function, a user will not be able to start unbonding their underlying
lock until after the the unstaking has finished.
>>>>>>> 8b1c2c01

**State Modifications:**

- This runs the functionality of `MsgSuperfluidUndelegate`
- It then triggers a force unbond of the underlying lock id

## Epochs

Overall Epoch sequence

- Epoch N ends, during AfterEpochEnd:
  - Distribute gauge rewards for all non-superfluid gauges
  - Mint new tokens
<<<<<<< HEAD
    - Issue new Osmo, and send to various modules (distribution, incentives, etc.)
    - 25% currently goes to `x/distribution` which funds `Staking` and `Superfluid` rewards
    - Rewards for `Superfluid` are based on the just updated delegation amounts, and queued for payout in the next epoch
- BeginBlock for Distribution
  - Distribute staking rewards to all of the 'lazy accounting' accumulators. (F1)
- Epoch N ends, during BeginBlock for superfluid **After** AfterEpochEnd:
  - Claim staking rewards for every `Intermediary Account`, put them into gauges.
  - Distribute Superfluid staking rewards from gauges to bonded Synthetic Lock owners
  - Update `Osmo Equivalent Multiplier` value for each LP token
    - (Currently spot price at epoch)
  - Refresh delegation amounts for all `Intermediary Accounts`
    - Calculate the expected delegation for this account as `Osmo Equivalent Multipler` _`# LP Shares`_ `Risk adjustment`
      - If this is less than 0.000001 `Osmo` it will be rounded to 0
    - Lookup current delegation amount for `Intermediary Account`
      - If there is no delegation, treat the current delegation as 0
    - If expected amount > current delegation:
      - Mint new `Osmo` and `Delegate` to `Validator`
    - If expected amount < current delegation:
=======
    - Issue new Osmo, and send to various modules (distribution,
            incentives, etc.)
    - 25% currently goes to `x/distribution` which funds `Staking`
            and `Superfluid` rewards
    - Rewards for `Superfluid` are based on the just updated
            delegation amounts, and queued for payout in the next epoch
- BeginBlock for Distribution
  - Distribute staking rewards to all of the 'lazy accounting'
        accumulators. (F1)
- Epoch N ends, during BeginBlock for superfluid **After**
    AfterEpochEnd:
  - Claim staking rewards for every `Intermediary Account`, put them
        into gauges.
  - Distribute Superfluid staking rewards from gauges to bonded
        Synthetic Lock owners
  - Update `Osmo Equivalent Multiplier` value for each LP token
    - (Currently spot price at epoch)
  - Refresh delegation amounts for all `Intermediary Accounts`
    - Calculate the expected delegation for this account as
            `Osmo Equivalent Multipler` *`# LP Shares`*
            `Risk adjustment`
      - If this is less than 0.000001 `Osmo` it will be rounded
                to 0
    - Lookup current delegation amount for `Intermediary Account`
      - If there is no delegation, treat the current delegation
                as 0
    - If expected amount \> current delegation:
      - Mint new `Osmo` and `Delegate` to `Validator`
    - If expected amount \< current delegation:
>>>>>>> 8b1c2c01
      - Use `InstantUndelegate` and burn the received `Osmo`

## Staking power updates

We need to be concerned with how/when validators enter and leave the
active set.

We expect the guarantee that there is an Intermediary account for every
(active validator, superfluid denom) pair, and every (unbonding
validator, superfluid denom) pair. (TODO: Where/why)

We also want to avoid resource exhaustion attacks. We relegate concerns
around upper-bounding the number of active + unbonding validators to the
staking module. This module is liable to potentially cause a 100-1000x
amplification factor on this workload.

### How we handle it now

- Intermediary accounts are not created on SetSuperfluidAsset
- They are created at-time-of-need on MsgSuperfluidDelegate
- Concerns: What happens if you delegate to an unbonding or jailed
    validator. Note: Isn't it same as normal delegation for unbonding
    validator?

Other Module Hooks
------------------

-----;

In this section we describe the "hooks" that `superfluid` module
receives from other modules.

### AfterEpochEnd

On AfterEpochEnd, we iterate through all existing intermediary accounts
and withdraw delegation rewards they have received. Then we send the
collective rewards to the perpetual gauge corresponding to the
intermediary account. Then we update OSMO backing per share for the
specific pool. After the update, iteration through all intermediate
accounts happen, undelegating and bonding existing delegations for all
superfluid staking and use the updated spot price at epoch time to mint
and delegate.

### AfterAddTokensToLock

When a token is locked, we first check if the corresponding lock is
currently in the state of superfluid delegation. If it is, we run the
logic to add delegation via intermediary account.

### BeforeValidatorSlashed

Slashes the synthetic lockups and native lockups that is connected to
the to be slashed validator.

Proposal Hooks
--------------

-----;

In this section we describe the proposals that is associated to
superfluid module.

### SetSuperfluidAssetsProposal

Enable multiple superfluid assets to be used for superfluid staking.

### RemoveSuperfluidAssetsProposal

Disable multiple assets from being used for superfluid staking.

Events
------

-----;

### Messages

### MsgSuperfluidDelegate

| Type                | Attribute Key | Attribute Value |
| ------------------- | ------------- | --------------- |
| superfluid_delegate | lock_id       | {lock_id}       |
| superfluid_delegate | validator     | {validator}     |

### MsgSuperfluidUndelegate

| Type                  | Attribute Key | Attribute Value |
| --------------------- | ------------- | --------------- |
| superfluid_undelegate | lock_id       | {lock_id}       |

### MsgSuperfluidUnbondLock

| Type                   | Attribute Key | Attribute Value |
| ---------------------- | ------------- | --------------- |
| superfluid_unbond_lock | lock_id       | {lock_id}       |

### MsgLockAndSuperfluidDelegate

| Type                | Attribute Key  | Attribute Value |
| ------------------- | -------------- | --------------- |
| lock_tokens         | period_lock_id | {periodLockID}  |
| lock_tokens         | owner          | {owner}         |
| lock_tokens         | amount         | {amount}        |
| lock_tokens         | duration       | {duration}      |
| lock_tokens         | unlock_time    | {unlockTime}    |
| message             | action         | lock_tokens     |
| message             | sender         | {owner}         |
| transfer            | recipient      | {moduleAccount} |
| transfer            | sender         | {owner}         |
| transfer            | amount         | {amount}        |
| superfluid_delegate | lock_id        | {lock_id}       |
| superfluid_delegate | validator      | {validator}     |

## Proposals

### SetSuperfluidAssetsProposal

| Type                 | Attribute Key         | Attribute Value |
| -------------------- | --------------------- | --------------- |
| set_superfluid_asset | denom                 | {denom}         |
| set_superfluid_asset | superfluid_asset_type | {asset_type}    |

### RemoveSuperfluidAssetsProposal

| Type                    | Attribute Key | Attribute Value |
| ----------------------- | ------------- | --------------- |
| remove_superfluid_asset | denom         | {denom}         |

## Queries

### Params

```protobuf
message ParamsRequest {};

message ParamsResponse {
  // params defines the parameters of the module.
  Params params = 1 [ (gogoproto.nullable) = false ];
}

message Params {
  sdk.Dec minimum_risk_factor = 1; // serialized as string
}
```

<<<<<<< HEAD
The params query returns the params for the superfluid module. This currently contains:

- `MinimumRiskFactor` which is an sdk.Dec that represents the discount to apply to all superfluid staked modules when calcultating their staking power. For example, if a specific denom has an OSMO equivalent value of 100 OSMO, but the the `MinimumRiskFactor` param is 0.05, then the denom will only get 95 OSMO worth of staking power when staked.
=======
The params query returns the params for the superfluid module. This
currently contains:

- `MinimumRiskFactor` which is an sdk.Dec that represents the discount
    to apply to all superfluid staked modules when calcultating their
    staking power. For example, if a specific denom has an OSMO
    equivalent value of 100 OSMO, but the the `MinimumRiskFactor` param
    is 0.05, then the denom will only get 95 OSMO worth of staking power
    when staked.
>>>>>>> 8b1c2c01

### AssetType

```protobuf
message AssetTypeRequest {
    string denom = 1;
};

message AssetTypeResponse {
    SuperfluidAssetType asset_type = 1;
};

enum SuperfluidAssetType {
  SuperfluidAssetTypeNative = 0;
  SuperfluidAssetTypeLPShare = 1;
}
```

<<<<<<< HEAD
The AssetType query returns what type of superfluid asset a denom is. AssetTypes are meant for when
we support more types of assets for superfluid staking than just LP shares. Each AssetType has a different
algorithm used to get its "Osmo equivalent value".

We represent different types of superfluid assets as different enums. Currently, only enum `1` is actually used. Enum value `0` is reserved for the Native staking token for if we deprecate the legacy staking workflow to have native staking also go through the superfluid module. In the future, more enums will be added.
=======
The AssetType query returns what type of superfluid asset a denom is.
AssetTypes are meant for when we support more types of assets for
superfluid staking than just LP shares. Each AssetType has a different
algorithm used to get its "Osmo equivalent value".

We represent different types of superfluid assets as different enums.
Currently, only enum `1` is actually used. Enum value `0` is reserved
for the Native staking token for if we deprecate the legacy staking
workflow to have native staking also go through the superfluid module.
In the future, more enums will be added.
>>>>>>> 8b1c2c01

If this query errors, that means that a denom is not allowed to be used
for superfluid staking.

### AllAssets

```protobuf
message AllAssetsRequest {};

message AllAssetsResponse {
  repeated SuperfluidAsset assets = 1 [ (gogoproto.nullable) = false ];
};

message SuperfluidAsset {
  string denom = 1;
  SuperfluidAssetType asset_type = 2;
}
```

This parameterless query returns a list of all the superfluid staking
compatible assets. The return value includes a list of SuperfluidAssets,
which are pairs of `denom` with `SuperfluidAssetType` which was
described in the previous section.

This query does not currently support pagination, but may in the future.

### AssetMultiplier

```protobuf
message AssetMultiplierRequest {
    string denom = 1;
};

message AssetMultiplierResponse {
  OsmoEquivalentMultiplierRecord osmo_equivalent_multiplier = 1;
};

message OsmoEquivalentMultiplierRecord {
  int64 epoch_number = 1;
  string denom = 2;
  string multiplier = 3;
}
```

<<<<<<< HEAD
This query allows you to find the multiplier factor on a specific denom. The Osmo-Equivalent-Multiplier Record for epoch N refers to the osmo worth we treat a denom as having, for all of epoch N. For now, this is the spot price at the last epoch boundary, and this is reset every epoch. We currently don't store historical multipliers, so the epoch parameter is kind of meaningless for now.
=======
This query allows you to find the multiplier factor on a specific denom.
The Osmo-Equivalent-Multiplier Record for epoch N refers to the osmo
worth we treat a denom as having, for all of epoch N. For now, this is
the spot price at the last epoch boundary, and this is reset every
epoch. We currently don't store historical multipliers, so the epoch
parameter is kind of meaningless for now.
>>>>>>> 8b1c2c01

To calculate the staking power of the denom, one needs to multiply the
amount of the denom with `OsmoEquivalentMultipler` from this query with
the `MinimumRiskFactor` from the Params query endpoint.

`staking_power = amount * OsmoEquivalentMultipler * MinimumRiskFactor`

### ConnectedIntermediaryAccount

```protobuf
message ConnectedIntermediaryAccountRequest {
  uint64 lock_id = 1;
}

message ConnectedIntermediaryAccountResponse {
  SuperfluidIntermediaryAccountInfo account = 1;
}

message SuperfluidIntermediaryAccount {
  string denom = 1;
  string val_addr = 2;
  uint64 gauge_id = 3; // perpetual gauge for rewards distribution
}
```

<<<<<<< HEAD
Every superfluid denom and validator pair has an associated "intermediary account", which does the actual delegation. This query helps find the superfluid intermediary account for any superfluid position.
=======
Every superfluid denom and validator pair has an associated
"intermediary account", which does the actual delegation. This query
helps find the superfluid intermediary account for any superfluid
position.
>>>>>>> 8b1c2c01

That `lock_id` parameter passed in is the underlying lock id for the
superfluid, NOT the synthetic lock id.

<<<<<<< HEAD
This query can be used to find the validator a superfluid lock is delegated to. The `gauge_id` also refers to the perpetual gauge that is used to pay out the superfluid positions associated with this intermediary account.
=======
This query can be used to find the validator a superfluid lock is
delegated to. The `gauge_id` also refers to the perpetual gauge that is
used to pay out the superfluid positions associated with this
intermediary account.
>>>>>>> 8b1c2c01

### AllIntermediaryAccounts

``` {.protobuf}
message AllIntermediaryAccountsRequest {
  cosmos.base.query.v1beta1.PageRequest pagination = 1;
};

message AllIntermediaryAccountsResponse {
  repeated SuperfluidIntermediaryAccountInfo accounts = 1;
  cosmos.base.query.v1beta1.PageResponse pagination = 2;
};
```

<<<<<<< HEAD
This query returns a list of all superfluid intermediary accounts. It supports pagination.
=======
This query returns a list of all superfluid intermediary accounts. It
supports pagination.
>>>>>>> 8b1c2c01

### SuperfluidDelegationAmount

``` {.protobuf}
message SuperfluidDelegationAmountRequest {
  string delegator_address = 1;
  string validator_address = 2;
  string denom = 3;
}

message SuperfluidDelegationAmountResponse {
  repeated cosmos.base.v1beta1.Coin amount = 1 [];
}
```

<<<<<<< HEAD
This query returns the amount of underlying denom (i.e. lp share) for a triplet of delegator, validator, and denom.

### SuperfluidDelegationAmount

```protobuf
message SuperfluidDelegationAmountRequest {
  string delegator_address = 1;
  string validator_address = 2;
  string denom = 3;
}

message SuperfluidDelegationAmountResponse {
  repeated cosmos.base.v1beta1.Coin amount = 1 [];
}
```

This query returns the amount of underlying denom (i.e. lp share) for a triplet of delegator, validator, and denom.
=======
This query returns the amount of underlying denom (i.e. lp share) for a
triplet of delegator, validator, and denom.
>>>>>>> 8b1c2c01

### SuperfluidDelegationsByDelegator

``` {.protobuf}
message SuperfluidDelegationsByDelegatorRequest {
  string delegator_address = 1;
}

message SuperfluidDelegationsByDelegatorResponse {
  repeated SuperfluidDelegationRecord superfluid_delegation_records = 1;
  repeated cosmos.base.v1beta1.Coin total_delegated_coins = 2;
}

message SuperfluidDelegationRecord {
  string delegator_address = 1;
  string validator_address = 2;
  cosmos.base.v1beta1.Coin delegation_amount = 3;
}
```

<<<<<<< HEAD
This query returns a list of all the superfluid delegations of a specific delegator. The return value includes, the validator delgated to and the delegated coins (both denom and amount).
=======
This query returns a list of all the superfluid delegations of a
specific delegator. The return value includes, the validator delgated to
and the delegated coins (both denom and amount).
>>>>>>> 8b1c2c01

The return value of the query also includes the `total_delegated_coins`
which is the sum of all the delegations of that validator.

<<<<<<< HEAD
This query does require iteration that is linear with the number of delegations a delegator has made, but for now until we support many superfluid denoms, should be relatively bounded. Once that increases, we will need to support pagination.
=======
This query does require iteration that is linear with the number of
delegations a delegator has made, but for now until we support many
superfluid denoms, should be relatively bounded. Once that increases, we
will need to support pagination.
>>>>>>> 8b1c2c01

### SuperfluidDelegationsByValidatorDenom

``` {.protobuf}
message SuperfluidDelegationsByValidatorDenomRequest {
  string validator_address = 1;
  string denom = 2;
}

message SuperfluidDelegationsByValidatorDenomResponse {
  repeated SuperfluidDelegationRecord superfluid_delegation_records = 1;
}
```

<<<<<<< HEAD
This query returns a list of all superfluid delegations that are with a validator / superfluid denom pair. This query requires a lot of iteration and should be used sparingly. We will need to add pagination to make this usable.
=======
This query returns a list of all superfluid delegations that are with a
validator / superfluid denom pair. This query requires a lot of
iteration and should be used sparingly. We will need to add pagination
to make this usable.
>>>>>>> 8b1c2c01

### EstimateSuperfluidDelegatedAmountByValidatorDenom

``` {.protobuf}
message EstimateSuperfluidDelegatedAmountByValidatorDenomRequest {
  string validator_address = 1;
  string denom = 2;
}

message EstimateSuperfluidDelegatedAmountByValidatorDenomResponse {
  repeated cosmos.base.v1beta1.Coin total_delegated_coins = 1;
}
```

<<<<<<< HEAD
This query returns the total amount of delegated coins for a validator / superfluid denom pair. This query does NOT involve iteration, so should be used instead of the above `SuperfluidDelegationsByValidatorDenom` whenever possible. It is called an "Estimate" because it can have some slight rounding errors, due to conversions between sdk.Dec and sdk.Int", but for the most part it should be very close to the sum of the results of the previous query.
=======
This query returns the total amount of delegated coins for a validator /
superfluid denom pair. This query does NOT involve iteration, so should
be used instead of the above `SuperfluidDelegationsByValidatorDenom`
whenever possible. It is called an "Estimate" because it can have some
slight rounding errors, due to conversions between sdk.Dec and
sdk.Int\", but for the most part it should be very close to the sum of
the results of the previous query.
>>>>>>> 8b1c2c01

## Parameters

The superfluid module contains the following parameters:

<<<<<<< HEAD
| Key                 | Type    | Example |
| ------------------- | ------- | ------- |
| minimum_risk_factor | decimal | 0.01    |
=======
Key Type Example -----; -----; -----; minimum\_risk\_factor decimal 0.01
>>>>>>> 8b1c2c01

## Slashing

Slashing works by gathering all accounts who were superfluidly staking
and delegated to the violating validator and slashing their underlying
lock collateral. The amount of tokens to slash are first calculated then
removed from the underlying and synthetic lock. Therefore, it is
important to select a reputable or reliable validator as to minimize
slashing risks on your tokens. At the moment we are slashing at latest
price rather than block height price. All slashed tokens go to the
community pool.

We first get a hook from the staking module, marking that a validator is
about to be slashed at a slashFactor of `f`, for an infraction at height
`h`.

The staking module handles slashing every delegation to that validator,
which will handle slashing the delegation from every intermediary
account. However, it is up to the superfluid module to then:

- Slash every constituent superfluid staking position for this
    validator.
- Slash every unbonding superfluid staking position to this validator.

We do this by:

- Collect all intermediate accounts to this validator
- For each IA, iterate over every lock to the underlying native denom.
- If the lock has a synthetic lockup, it gets slashed.
- The slash works by calculating the amount of tokens to slash.
- It removes these from the underlying lock and the synthetic lock.
- These coins are moved to the community pool.

### Nuances

- Slashed tokens go to the community pool, rather than being burned as
    in staking.
- We slash every unbonding, rather than just unbondings that started
    after the infraction height.
- We can "overslash" relative to the staking module. (For a slash
    factor of 5%, the staking module can often burn \<5% of active
    delegation, but superfluid will always slash 5%)

We slash every unbonding, purely because lockup module tracks things by
unbonding start time, whereas staking/slashing tracks things by height
we begin unbonding at. Thus we get a problem that we cannot convert
between these cleanly. Really there should be a storage of all
historical block height \<\> block times for everything in the unbonding
period, but this is not considered a near-term problem.

### Correcting overslashing

The overslashing possibility stems from a problem in the SDKs slashing
module, that really is a bug there, and superfluid is doing the correct
thing. <https://github.com/cosmos/cosmos-sdk/issues/1440>

Basically, slashes to unbondings and redelegations can lower the amount
that gets slashed from live delegations in the staking module today.

It turns out this edge case, where superfluid's intermediate account can
have more delegation than expected from its underlying collateral, is
already safely handled by the Superfluid refreshing logic.

The refreshing logic checks the total amount of tokens in locks to this
denom (Reading from the lockup accumulation store), calculates how many
osmo thats worth at the epochs new osmo worth for that asset, and then
uses that. Thus this safely handles this edge case, as it uses the new
'live' lockup amount.

## Minting

Superfluid module has the ability to arbitrarily mint and burn Osmo
through the `bank` module. This is potentially dangerous so we strictly
constrain it's ability to do so. This authority is mediated through the
`mintOsmoTokensAndDelegate` and `forceUndelegateAndBurnOsmoTokens`
keeper methods, which are in turn called by message handlers
(`SuperfluidDelegate` and `SuperfluidUndelegate`) as well as by hooks on
Epoch (`RefreshIntermediaryDelegationAmounts`) and Lockup
(`IncreaseSuperfluidDelegation`)

### Invariant

Each of these mechanisms maintains a local invariant between the amount
of Osmo minted and delegated by the `IntermediaryAccount`, and the
quantity of the underlying asset held by locks associated to the
account, modified by `OsmoEquivalentMultiplier` and `RiskAdjustment` for
the underlying asset. Namely that total minted/delegated =
`GetTotalSyntheticAssetsLocked` \* `GetOsmoEquivalentMultiplier` \*
`GetRiskAdjustment`

This can be equivalently expressed as `GetExpectedDelegationAmount`
being equal to the actual delegation amount.

## Message Handlers

### SuperfluidDelegate

In a `SuperfluidDelegate` transaction, we first verify that this lock is
not already associated to an `IntermediaryAccount`, and then use
`mintOsmoTokenAndDelegate` to properly balance the resulting change in
`GetExpectedDelegationAmount` from the increase in
`GetTotalSyntheticAssetsLocked`. i.e. we mint and delegate:
`GetOsmoEquivalentMultiplier` \* `GetRiskAdjustment` \*
`lock.Coins.Amount` new Osmo tokens.

### SuperfluidUndelegate

When a user submits a transaction to unlock their asset the invariant is
maintained by using `forceUndelegateAndBurnOsmoTokens` to remove an
amount of Osmo equal to `lockedCoin.Amount` \*
`GetOsmoEquivalentMultiplier` \* `GetRiskAdjustment`.

## Superfluid Hooks

### RefreshIntermediaryDelegationAmounts (AfterEpochEnd Hook)

In the `RefreshIntermediaryDelegationAmounts` method, calls are made to
`mintOsmoTokensAndDelegate` or `forceUndelegateAndBurnOsmoTokens` to
adjust the real delegation up or down to match
`GetExpectedDelegationAmount`.

### IncreaseSuperfluidDelegation (AfterAddTokensToLock Hook)

This is called as a result of a user adding more assets to a lock that
has already been associated to an `IntermediaryAccount`. The invariant
is maintained by using `mintOsmoTokenAndDelegate` to match the amount of
new asset locked \* `GetOsmoEquivalentMultiplier` \* `GetRiskAdjustment`
for the underlying asset.

### SlashLockupsForValidatorSlash (BeforeValidatorSlashed Hook)

During slashing the invariant is likely to be temporraily broken if the
referenced validator has any unbonding delegations. These unbonding
delegations are slashed first, which means that the amount delegated by
the `IntermediaryAccount` will be slashed by less than the
`SyntheticLock`s held by the account.

## See Also

### GetTotalSyntheticAssetsLocked

TODO - expand on this Uses `lockup` accumulator to find total amount of
synthetic locks for a given `IntermediaryAccount` (Superfluid Asset +
Validator pair)<|MERGE_RESOLUTION|>--- conflicted
+++ resolved
@@ -13,18 +13,6 @@
 
 ### The process
 
-<<<<<<< HEAD
-All of the below methods are found under the [Superfluid modules](https://github.com/osmosis-labs/osmosis/tree/main/x/superfluid).
-
-- The `SuperfluidDelegate` method stores your share of bonded liquidity pool tokens, with `validateLock` as a verifier for lockup time.
-- `GetSuperfluidOsmo` mints OSMO tokens each day for delegation as a representative of the value of your pool share. This amount is minted because the staking module at the moment requires staked tokens to be in OSMO. This amount is burned each day and re-minted to keep the representative amount of the value of your pool share accurate. The lockup duration is guaranteed from the underlying lockup module.
-- `GetExpectedDelegationAmount` iterates over each (denom, delegate) pair and checks for how much OSMO we have delegated. The difference from the current balance to what is expected is burned / minted to match with the expected.
-- A `messageServer` method executes the Superfluid delegate message.
-- `syntheticLockup` is used to index bond holders and track their addresses for reward distribution or potentially slashing purposes. These track whether if your Superfluid stake is currently bonding or unbonding.
-- An `IntermediaryAccount` is mostly used for the actual reward distribution or slashing events, and are responsible for establishing the connection between each superfluid staked lock and their delegation to the validator. These work by transferring the superfluid OSMO to their respective delegators. Rewards are linearly scaled based on how much you have locked for a given (validator, denom) pair. Rewards are first moved to the incentive gauges, then distributed from the gauges. In this way, we're using the existing gauge reward system for paying out superfluid staking rewards and tracking the amount you have superfluidly staked using the lockup module.
-- Rewards are distributed per epoch, which is currently a day. `abci.go` checks whether or not the current block is at the beginning of the epoch using `BeginBlock`.
-- Superfluid staking will continue to expand to other Osmosis pools based on governance proposals and vote turnouts.
-=======
 All of the below methods are found under the [Superfluid
 modules](https://github.com/osmosis-labs/osmosis/tree/main/x/superfluid).
 
@@ -63,7 +51,6 @@
     beginning of the epoch using `BeginBlock`.
 - Superfluid staking will continue to expand to other Osmosis pools
     based on governance proposals and vote turnouts.
->>>>>>> 8b1c2c01
 
 ### Example
 
@@ -78,11 +65,6 @@
 
 ### Why mint Osmo? How is this method safe and accurate?
 
-<<<<<<< HEAD
-Superfluid staking requires the minting of OSMO because in order to stake on the Osmosis chain, OSMO tokens are required as the chosen collateral. Synthetic Osmo is minted here as a representative of the value of each superfluid staker's liquidity pool tokens.
-
-The pool tokens are acquired by the user from normally staking in a liquidity pool. They get minted an amount of OSMO equivalent to the value of their GAMM pool tokens. This method is accurate because querying the value of OSMO every day allows for burning and minting according to the difference in value of OSMO relative to the expected delegation amount (as seen with [GetExpectedDelegationAmount](https://github.com/osmosis-labs/osmosis/blob/main/x/superfluid/keeper/stake.go)). It's like having a price oracle for fairly calculating the amount the user has superfluidly staked.
-=======
 Superfluid staking requires the minting of OSMO because in order to
 stake on the Osmosis chain, OSMO tokens are required as the chosen
 collateral. Synthetic Osmo is minted here as a representative of the
@@ -115,7 +97,6 @@
 ```{=html}
 <p style="text-align:center;">
 ```
->>>>>>> 8b1c2c01
 
 `<img src="https://raw.githubusercontent.com/osmosis-labs/osmosis/main/x/superfluid/spec/superfluiddiagram.png" height="300"/>`{=html}
 
@@ -123,7 +104,6 @@
 </p>
 ```
 
-<<<<<<< HEAD
 </br>
 
 This minting is safe because we strictly constrain the permissions of Bank (the module that burns and mints OSMO) to do what it's designed to do. The authority is mediated through `mintOsmoTokensAndDelegate` and `forceUndelegateAndBurnOsmoTokens` keeper methods called by the `SuperfluidDelegate` and `SuperfluidUndelegate` message handlers for the tokens. The hooks above that increase delegation and refresh delegation amounts also call this keeper method.
@@ -148,61 +128,6 @@
 ### Slashing:
 
 Slashing works by gathering all accounts who were superfluidly staking and delegated to the violating validator and slashing their underlying lock collateral. The amount of tokens to slash are first calculated then removed from the underlying and synthetic lock. Therefore, it is important to select a reputable or reliable validator as to minimize slashing risks on your tokens. At the moment we are slashing at latest price rather than block height price. All slashed tokens go to the community pool.
-=======
-`</br>`{=html}
-
-This minting is safe because we strict constrain the permissions of Bank
-(the module that burns and mints OSMO) to do what it's designed to do.
-The authority is mediated through `mintOsmoTokensAndDelegate` and
-`forceUndelegateAndBurnOsmoTokens` keeper methods called by the
-`SuperfluidDelegate` and `SuperfluidUndelegate` message handlers for the
-tokens. The hooks above that increase delegation and refresh delegation
-amounts also call this keeper method.
-
-The delegation is then verified to not already be associated with an
-intermediary account (to prevent double-staking), and is always
-delegated or withdrawn taking into account various multipliers for
-synthetic OSMO value (its worth with respect to the liquidity pool, and
-a risk modifier) to prevent mint inaccuracies. Before minting, we also
-check that the message sender is the owner of the locked funds; that the
-lock is not unlocking; is locked for at least the unbonding period, and
-is bonded to a single asset. We also check to see if the lock isn't
-already in superfluid and that the same lock isn't currently being
-unbonded.
-
-On the end of each epoch, we iterate through all intermediary accounts
-to withdraw delegation rewards they may have received and put it all
-into the perpetual gauges corresponding to each account for reward
-delegation.
-
-### Bonding, unbonding, slashing
-
-Here, we describe how token bonding and unbonding works, and what
-happens to your superfluid tokens in the case of a slashing event.
-
-### Bonding
-
-When bonding, your input tokens are locked up and you are given GAMM
-pool tokens in exchange. These GAMM pool tokens represent a share of the
-total liquidity pool, and allows you to get transaction fees or
-participate in external incentive gauge token distributions. When
-bonding, on top of the regular bonding transaction there will also be a
-selection of validators. As stated above, OSMO is also minted and burned
-each day and superfluidly staked to whoever you have chosen to be your
-validator. You gain additional APR as a reward for bolstering the
-Osmosis chain's consensus integrity by delegating.
-
-### Unbonding
-
-When unbonding, superfluid tokens get un-delegated. After making sure
-that the unbond message sender is the owner of their corresponding
-locked funds, the existing synthetic lockup is deleted and replaced with
-a new synthetic lockup for unbonding purposes. The undelegated OSMO is
-then instantly withdrawn from the intermediate account and validator
-using the InstantUndelegate function. The OSMO that was originally used
-for representing your LP shares are burnt. Moves the tracker for
-unbonding, allows the underlying lock to start unlocking if desired
->>>>>>> 8b1c2c01
 
 ## Concepts
 
@@ -388,16 +313,11 @@
 }
 ```
 
-<<<<<<< HEAD
-This message does all the functionality of `MsgSuperfluidUndelegate` but also starts unbonding the underlying
-lock as well, allowing both the unstaking and unlocking to complete at the same time. Without using this function, a user will not be able to start unbonding their underlying lock until after the the unstaking has finished.
-=======
 This message does all the functionality of `MsgSuperfluidUndelegate` but
 also starts unbonding the underlying lock as well, allowing both the
 unstaking and unlocking to complete at the same time. Without using this
 function, a user will not be able to start unbonding their underlying
 lock until after the the unstaking has finished.
->>>>>>> 8b1c2c01
 
 **State Modifications:**
 
@@ -411,7 +331,6 @@
 - Epoch N ends, during AfterEpochEnd:
   - Distribute gauge rewards for all non-superfluid gauges
   - Mint new tokens
-<<<<<<< HEAD
     - Issue new Osmo, and send to various modules (distribution, incentives, etc.)
     - 25% currently goes to `x/distribution` which funds `Staking` and `Superfluid` rewards
     - Rewards for `Superfluid` are based on the just updated delegation amounts, and queued for payout in the next epoch
@@ -430,37 +349,6 @@
     - If expected amount > current delegation:
       - Mint new `Osmo` and `Delegate` to `Validator`
     - If expected amount < current delegation:
-=======
-    - Issue new Osmo, and send to various modules (distribution,
-            incentives, etc.)
-    - 25% currently goes to `x/distribution` which funds `Staking`
-            and `Superfluid` rewards
-    - Rewards for `Superfluid` are based on the just updated
-            delegation amounts, and queued for payout in the next epoch
-- BeginBlock for Distribution
-  - Distribute staking rewards to all of the 'lazy accounting'
-        accumulators. (F1)
-- Epoch N ends, during BeginBlock for superfluid **After**
-    AfterEpochEnd:
-  - Claim staking rewards for every `Intermediary Account`, put them
-        into gauges.
-  - Distribute Superfluid staking rewards from gauges to bonded
-        Synthetic Lock owners
-  - Update `Osmo Equivalent Multiplier` value for each LP token
-    - (Currently spot price at epoch)
-  - Refresh delegation amounts for all `Intermediary Accounts`
-    - Calculate the expected delegation for this account as
-            `Osmo Equivalent Multipler` *`# LP Shares`*
-            `Risk adjustment`
-      - If this is less than 0.000001 `Osmo` it will be rounded
-                to 0
-    - Lookup current delegation amount for `Intermediary Account`
-      - If there is no delegation, treat the current delegation
-                as 0
-    - If expected amount \> current delegation:
-      - Mint new `Osmo` and `Delegate` to `Validator`
-    - If expected amount \< current delegation:
->>>>>>> 8b1c2c01
       - Use `InstantUndelegate` and burn the received `Osmo`
 
 ## Staking power updates
@@ -606,11 +494,6 @@
 }
 ```
 
-<<<<<<< HEAD
-The params query returns the params for the superfluid module. This currently contains:
-
-- `MinimumRiskFactor` which is an sdk.Dec that represents the discount to apply to all superfluid staked modules when calcultating their staking power. For example, if a specific denom has an OSMO equivalent value of 100 OSMO, but the the `MinimumRiskFactor` param is 0.05, then the denom will only get 95 OSMO worth of staking power when staked.
-=======
 The params query returns the params for the superfluid module. This
 currently contains:
 
@@ -620,7 +503,6 @@
     equivalent value of 100 OSMO, but the the `MinimumRiskFactor` param
     is 0.05, then the denom will only get 95 OSMO worth of staking power
     when staked.
->>>>>>> 8b1c2c01
 
 ### AssetType
 
@@ -639,13 +521,6 @@
 }
 ```
 
-<<<<<<< HEAD
-The AssetType query returns what type of superfluid asset a denom is. AssetTypes are meant for when
-we support more types of assets for superfluid staking than just LP shares. Each AssetType has a different
-algorithm used to get its "Osmo equivalent value".
-
-We represent different types of superfluid assets as different enums. Currently, only enum `1` is actually used. Enum value `0` is reserved for the Native staking token for if we deprecate the legacy staking workflow to have native staking also go through the superfluid module. In the future, more enums will be added.
-=======
 The AssetType query returns what type of superfluid asset a denom is.
 AssetTypes are meant for when we support more types of assets for
 superfluid staking than just LP shares. Each AssetType has a different
@@ -656,7 +531,6 @@
 for the Native staking token for if we deprecate the legacy staking
 workflow to have native staking also go through the superfluid module.
 In the future, more enums will be added.
->>>>>>> 8b1c2c01
 
 If this query errors, that means that a denom is not allowed to be used
 for superfluid staking.
@@ -701,16 +575,12 @@
 }
 ```
 
-<<<<<<< HEAD
-This query allows you to find the multiplier factor on a specific denom. The Osmo-Equivalent-Multiplier Record for epoch N refers to the osmo worth we treat a denom as having, for all of epoch N. For now, this is the spot price at the last epoch boundary, and this is reset every epoch. We currently don't store historical multipliers, so the epoch parameter is kind of meaningless for now.
-=======
 This query allows you to find the multiplier factor on a specific denom.
 The Osmo-Equivalent-Multiplier Record for epoch N refers to the osmo
 worth we treat a denom as having, for all of epoch N. For now, this is
 the spot price at the last epoch boundary, and this is reset every
 epoch. We currently don't store historical multipliers, so the epoch
 parameter is kind of meaningless for now.
->>>>>>> 8b1c2c01
 
 To calculate the staking power of the denom, one needs to multiply the
 amount of the denom with `OsmoEquivalentMultipler` from this query with
@@ -736,26 +606,18 @@
 }
 ```
 
-<<<<<<< HEAD
-Every superfluid denom and validator pair has an associated "intermediary account", which does the actual delegation. This query helps find the superfluid intermediary account for any superfluid position.
-=======
 Every superfluid denom and validator pair has an associated
 "intermediary account", which does the actual delegation. This query
 helps find the superfluid intermediary account for any superfluid
 position.
->>>>>>> 8b1c2c01
 
 That `lock_id` parameter passed in is the underlying lock id for the
 superfluid, NOT the synthetic lock id.
 
-<<<<<<< HEAD
-This query can be used to find the validator a superfluid lock is delegated to. The `gauge_id` also refers to the perpetual gauge that is used to pay out the superfluid positions associated with this intermediary account.
-=======
 This query can be used to find the validator a superfluid lock is
 delegated to. The `gauge_id` also refers to the perpetual gauge that is
 used to pay out the superfluid positions associated with this
 intermediary account.
->>>>>>> 8b1c2c01
 
 ### AllIntermediaryAccounts
 
@@ -770,12 +632,8 @@
 };
 ```
 
-<<<<<<< HEAD
-This query returns a list of all superfluid intermediary accounts. It supports pagination.
-=======
 This query returns a list of all superfluid intermediary accounts. It
 supports pagination.
->>>>>>> 8b1c2c01
 
 ### SuperfluidDelegationAmount
 
@@ -791,7 +649,6 @@
 }
 ```
 
-<<<<<<< HEAD
 This query returns the amount of underlying denom (i.e. lp share) for a triplet of delegator, validator, and denom.
 
 ### SuperfluidDelegationAmount
@@ -809,10 +666,6 @@
 ```
 
 This query returns the amount of underlying denom (i.e. lp share) for a triplet of delegator, validator, and denom.
-=======
-This query returns the amount of underlying denom (i.e. lp share) for a
-triplet of delegator, validator, and denom.
->>>>>>> 8b1c2c01
 
 ### SuperfluidDelegationsByDelegator
 
@@ -833,25 +686,17 @@
 }
 ```
 
-<<<<<<< HEAD
-This query returns a list of all the superfluid delegations of a specific delegator. The return value includes, the validator delgated to and the delegated coins (both denom and amount).
-=======
 This query returns a list of all the superfluid delegations of a
 specific delegator. The return value includes, the validator delgated to
 and the delegated coins (both denom and amount).
->>>>>>> 8b1c2c01
 
 The return value of the query also includes the `total_delegated_coins`
 which is the sum of all the delegations of that validator.
 
-<<<<<<< HEAD
-This query does require iteration that is linear with the number of delegations a delegator has made, but for now until we support many superfluid denoms, should be relatively bounded. Once that increases, we will need to support pagination.
-=======
 This query does require iteration that is linear with the number of
 delegations a delegator has made, but for now until we support many
 superfluid denoms, should be relatively bounded. Once that increases, we
 will need to support pagination.
->>>>>>> 8b1c2c01
 
 ### SuperfluidDelegationsByValidatorDenom
 
@@ -866,14 +711,10 @@
 }
 ```
 
-<<<<<<< HEAD
-This query returns a list of all superfluid delegations that are with a validator / superfluid denom pair. This query requires a lot of iteration and should be used sparingly. We will need to add pagination to make this usable.
-=======
 This query returns a list of all superfluid delegations that are with a
 validator / superfluid denom pair. This query requires a lot of
 iteration and should be used sparingly. We will need to add pagination
 to make this usable.
->>>>>>> 8b1c2c01
 
 ### EstimateSuperfluidDelegatedAmountByValidatorDenom
 
@@ -888,9 +729,6 @@
 }
 ```
 
-<<<<<<< HEAD
-This query returns the total amount of delegated coins for a validator / superfluid denom pair. This query does NOT involve iteration, so should be used instead of the above `SuperfluidDelegationsByValidatorDenom` whenever possible. It is called an "Estimate" because it can have some slight rounding errors, due to conversions between sdk.Dec and sdk.Int", but for the most part it should be very close to the sum of the results of the previous query.
-=======
 This query returns the total amount of delegated coins for a validator /
 superfluid denom pair. This query does NOT involve iteration, so should
 be used instead of the above `SuperfluidDelegationsByValidatorDenom`
@@ -898,19 +736,14 @@
 slight rounding errors, due to conversions between sdk.Dec and
 sdk.Int\", but for the most part it should be very close to the sum of
 the results of the previous query.
->>>>>>> 8b1c2c01
 
 ## Parameters
 
 The superfluid module contains the following parameters:
 
-<<<<<<< HEAD
 | Key                 | Type    | Example |
 | ------------------- | ------- | ------- |
 | minimum_risk_factor | decimal | 0.01    |
-=======
-Key Type Example -----; -----; -----; minimum\_risk\_factor decimal 0.01
->>>>>>> 8b1c2c01
 
 ## Slashing
 
